from __future__ import annotations

import logging
from collections import Counter
from dataclasses import dataclass, field
from functools import reduce
from statistics import mean
<<<<<<< HEAD
from nrel.hive.model.energy.energytype import EnergyType
=======
from typing import TYPE_CHECKING, Dict, Any
>>>>>>> fb897403

if TYPE_CHECKING:
    from nrel.hive.runner.runner_payload import RunnerPayload

log = logging.getLogger(__name__)

from rich.table import Table
from rich.console import Console


@dataclass
class SummaryStats:
    state_count: Counter = field(default_factory=lambda: Counter())
    vkt: Counter = field(default_factory=lambda: Counter())

    requests: int = 0
    cancelled_requests: int = 0

    mean_final_soc: float = 0

    station_revenue: float = 0
    fleet_revenue: float = 0

    total_vkwh_expended: float = 0
    total_vgge_expended: float = 0

    total_skwh_dispensed: float = 0
    total_sgge_dispensed: float = 0

    def compile_stats(self, rp: RunnerPayload) -> Dict[str, Any]:
        """
        computes all stats based on values accumulated throughout this run
        :return: a dictionary with stat values by key
        """

        sim_state = rp.s
        env = rp.e

        self.mean_final_soc = mean(
            [
                env.mechatronics[v.mechatronics_id].fuel_source_soc(v)
                for v in sim_state.vehicles.values()
            ]
        )

        self.station_revenue = reduce(
            lambda income, station: income + station.balance,
            sim_state.stations.values(),
            0.0,
        )

        self.fleet_revenue = reduce(
            lambda income, vehicle: income + vehicle.balance,
            sim_state.vehicles.values(),
            0.0,
        )

        if self.requests > 0:
            requests_served_percent = 1 - (self.cancelled_requests / self.requests)
        else:
            requests_served_percent = 0.0

        total_state_count = sum(self.state_count.values())
        total_vkt = sum(self.vkt.values())
        vehicle_state_output = {}
        vehicle_states_observed = set(self.state_count.keys()).union(self.vkt.keys())
        for v in vehicle_states_observed:
            state_count = self.state_count.get(v)
            if state_count is None:
                observed_pct = 0.0
            else:
                observed_pct = state_count / total_state_count
            vkt = self.vkt.get(v, 0)
            data = {"observed_percent": observed_pct, "vkt": vkt}
            vehicle_state_output.update({v: data})

        total_vkwh_expended = 0.0
        total_vgge_expended = 0.0
        for vehicle in rp.s.get_vehicles():
            total_vkwh_expended += vehicle.energy_expended.get(EnergyType.ELECTRIC, 0.0)
            total_vgge_expended += vehicle.energy_expended.get(EnergyType.GASOLINE, 0.0)

        self.total_vkwh_expended = total_vkwh_expended
        self.total_vgge_expended = total_vgge_expended

        total_skwh_dispensed = 0.0
        total_sgge_dispensed = 0.0
        for station in rp.s.get_stations():
            total_skwh_dispensed += station.energy_dispensed.get(EnergyType.ELECTRIC, 0.0)
            total_sgge_dispensed += station.energy_dispensed.get(EnergyType.GASOLINE, 0.0)

        self.total_skwh_dispensed = total_skwh_dispensed
        self.total_sgge_dispensed = total_sgge_dispensed

        output = {
            "mean_final_soc": self.mean_final_soc,
            "requests_served_percent": requests_served_percent,
            "vehicle_state": vehicle_state_output,
            "total_vkt": total_vkt,
            "total_kwh_expended": total_vkwh_expended,
            "total_gge_expended": total_vgge_expended,
            "total_kwh_dispensed": total_skwh_dispensed,
            "total_gge_dispensed": total_sgge_dispensed,
            "station_revenue_dollars": self.station_revenue,
            "fleet_revenue_dollars": self.fleet_revenue,
            "final_vehicle_count": len(sim_state.vehicles),
        }

        return output

    def log(self):
        table = Table(title="Summary Stats")
        table.add_column("Stat")
        table.add_column("Value")

        table.add_row("Mean Final SOC", f"{round(self.mean_final_soc * 100, 2)}%")
        requests_served_percent = (
            (1 - (self.cancelled_requests / self.requests)) * 100 if self.requests > 0 else 0
        )
        table.add_row("Requests Served", f"{round(requests_served_percent, 2)}%")
        log.info(f"{requests_served_percent:.2f} % \t Requests Served".expandtabs(15))

        total_state_count = sum(self.state_count.values())
        for s, v in self.state_count.items():
            table.add_row(f"Time in State {s}", f"{round(v / total_state_count * 100, 2)}%")

        total_vkt = sum(self.vkt.values())
        table.add_row("Total Kilometers Traveled", f"{round(total_vkt, 2)} km")
        for s, v in self.vkt.items():
            table.add_row(f"Kilometers Traveled in State {s}", f"{round(v, 2)} km")

        table.add_row("Total kWh Expended By Vehicles", f"{round(self.total_vkwh_expended, 2)} kWh")
        table.add_row(
            "Total Gasoline Expended By Vehicles", f"{round(self.total_vgge_expended, 2)} Gal"
        )

        table.add_row(
            "Total kWh Dispensed By Stations", f"{round(self.total_skwh_dispensed, 2)} kWh"
        )
        table.add_row(
            "Total Gasoline Dispensed By Stations", f"{round(self.total_sgge_dispensed, 2)} Gal"
        )

        table.add_row("Station Revenue", f"$ {round(self.station_revenue, 2)}")
        table.add_row("Fleet Revenue", f"$ {round(self.fleet_revenue, 2)}")

        console = Console()
        console.print(table)<|MERGE_RESOLUTION|>--- conflicted
+++ resolved
@@ -5,11 +5,8 @@
 from dataclasses import dataclass, field
 from functools import reduce
 from statistics import mean
-<<<<<<< HEAD
+from typing import TYPE_CHECKING, Dict, Any
 from nrel.hive.model.energy.energytype import EnergyType
-=======
-from typing import TYPE_CHECKING, Dict, Any
->>>>>>> fb897403
 
 if TYPE_CHECKING:
     from nrel.hive.runner.runner_payload import RunnerPayload
