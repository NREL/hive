__doc__ = r"""

##     ##  ####  ##     ##  #######
##     ##   ##   ##     ##  ##
#########   ##   ##     ##  ######
##     ##   ##    ##   ##   ##
##     ##  ####     ###     #######

                .' '.            __
       .        .   .           (__\_
        .         .         . -{{_(|8)
          ' .  . ' ' .  . '     (__/


**HIVE** is a Python application for simulating the effects of hypothetical 
mobility as a service (MaaS) applications on 
infrastructure, levels of service, and additional energy outcomes. Developed in
2019 at the National Renewable Energy Laboratory (NREL), HIVE is an
agent-based model that simulates MaaS operations over real world trip data.
"""

import logging

from pathlib import Path

from tqdm import tqdm

from nrel.hive.app import run
from nrel.hive.config import HiveConfig
from nrel.hive.dispatcher import *
from nrel.hive.state.simulation_state.update.update import Update
from nrel.hive.state.simulation_state.update.step_simulation import (
    StepSimulation,
)


<<<<<<< HEAD
=======
def package_root() -> Path:
    return Path(__file__).parent


class TqdmHandler(logging.StreamHandler):
    def emit(self, record):
        msg = self.format(record)
        tqdm.write(msg)
>>>>>>> 71d94535

def package_root() -> Path:
    return Path(__file__).parent


from rich.logging import RichHandler

<<<<<<< HEAD

FORMAT = "%(message)s"
rich_handler = RichHandler(markup=True, rich_tracebacks=True)
logging.basicConfig(
    level=logging.INFO,
    format=FORMAT,
    datefmt="[%X]",
    handlers=[rich_handler],
)
=======
log.addHandler(sh)
>>>>>>> 71d94535
<|MERGE_RESOLUTION|>--- conflicted
+++ resolved
@@ -34,17 +34,6 @@
 )
 
 
-<<<<<<< HEAD
-=======
-def package_root() -> Path:
-    return Path(__file__).parent
-
-
-class TqdmHandler(logging.StreamHandler):
-    def emit(self, record):
-        msg = self.format(record)
-        tqdm.write(msg)
->>>>>>> 71d94535
 
 def package_root() -> Path:
     return Path(__file__).parent
@@ -52,7 +41,6 @@
 
 from rich.logging import RichHandler
 
-<<<<<<< HEAD
 
 FORMAT = "%(message)s"
 rich_handler = RichHandler(markup=True, rich_tracebacks=True)
@@ -61,7 +49,4 @@
     format=FORMAT,
     datefmt="[%X]",
     handlers=[rich_handler],
-)
-=======
-log.addHandler(sh)
->>>>>>> 71d94535
+)