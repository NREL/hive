--- conflicted
+++ resolved
@@ -51,11 +51,6 @@
     """
     sim, env = load_simulation(scenario_file)
 
-<<<<<<< HEAD
-=======
-    # initialize logging
-    logging.basicConfig(level=env.config.global_config.log_level, format="%(message)s")
->>>>>>> 71d94535
     if env.config.global_config.log_run:
         run_log_path = os.path.join(env.config.scenario_output_directory, "run.log")
         log_fh = logging.FileHandler(run_log_path)
