--- conflicted
+++ resolved
@@ -1,12 +1,8 @@
 from __future__ import annotations
 
 import csv
-<<<<<<< HEAD
-from typing import Iterator, Dict, Union, TextIO, Callable
-=======
-from typing import Iterator, Dict, Union, TextIO, Optional
+from typing import Iterator, Dict, Union, TextIO, Optional, Callable
 
->>>>>>> fba4e25e
 
 class DictReaderIterator:
     """
@@ -96,14 +92,11 @@
         except Exception as e:
             return e
 
-<<<<<<< HEAD
-    def read_until_stop_condition(self, stop_condition: Callable) -> Iterator[Dict[str, str]]:
-=======
     @classmethod
     def from_iterator(cls,
                       data: Iterator[Dict[str, str]],
                       step_column_name: str,
-                      initial_stop_value: float = 0) -> DictReaderStepper:
+                      initial_stop_condition: Callable) -> DictReaderStepper:
         """
         allows for substituting a simple Dict Iterator in place of loading from
         a file, allowing for programmatic data loading (for debugging, or, for
@@ -115,10 +108,9 @@
                note: descending not yet implemented
         :return: a new reader or an exception
         """
-        return cls(data, None, step_column_name, initial_stop_value)
+        return cls(data, None, step_column_name, initial_stop_condition)
 
-    def read_until_value(self, bounds: float) -> Iterator[Dict[str, str]]:
->>>>>>> fba4e25e
+    def read_until_stop_condition(self, stop_condition: Callable) -> Iterator[Dict[str, str]]:
         """
         reads rows from the DictReader as long as step_column_name is less than or equal to "value"
         :param bounds: the value, such as a second_of_day to compare against. we will read all new
