--- conflicted
+++ resolved
@@ -64,16 +64,6 @@
                        ) -> Optional[Entity]:
         """
         returns the closest entity to the given geoid. In the case of a tie, the first entity encountered is returned.
-<<<<<<< HEAD
-
-        :param geoid: Geoid to match to.
-        :param entities: Entities to search over.
-        :param entity_locations: Location of the entities
-        :param is_valid: Optional function to filter for valid entities.
-        :param k: the size of the k-ring
-        :param max_distance_km: the maximum distance in kilometers to search over
-        :return: an optional entity if found
-=======
         invariant: the Entity has a geoid field (Entity.geoid)
         :param geoid: the search origin
         :param entities: a collection of a certain type of entity, by Id type
@@ -84,7 +74,6 @@
         :param max_distance_km: the maximum distance a result can be from the search origin
 
         :return: the nearest entity, or, None if not found within the constraints
->>>>>>> d901cec3
         """
 
         k_dist_km = h3.edge_length(sim_h3_search_resolution, unit='km') * 2 * unit.kilometers
