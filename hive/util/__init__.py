--- conflicted
+++ resolved
@@ -8,14 +8,9 @@
     EntityError,
     UnitError,
     H3Error)
-<<<<<<< HEAD
 from hive.util.helpers import H3Ops, SwitchCase
 from hive.util.dict_ops import DictOps
 from hive.util.tuple_ops import TupleOps
-from hive.util.parsers import time_parser
-=======
-from hive.util.helpers import H3Ops, DictOps, TupleOps, SwitchCase, EntityUpdateResult
->>>>>>> 15b90b24
 from hive.util.typealiases import (
     RequestId,
     VehicleId,
