--- conflicted
+++ resolved
@@ -62,15 +62,20 @@
         return repr(self.message)
 
 
-<<<<<<< HEAD
 class UnitError(Exception):
     """
     errors related to units
-=======
+    """
+    def __init__(self, msg):
+        self.message = msg
+
+    def __str__(self):
+        return repr(self.message)
+
+
 class EntityError(Exception):
     """
     errors related to methods on entities such as vehicles or stations.
->>>>>>> b965104b
     """
 
     def __init__(self, msg):
