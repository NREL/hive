from __future__ import annotations

from typing import NamedTuple, Dict, Union, Tuple

<<<<<<< HEAD
from hive.config.config_builder import ConfigBuilder
from hive.util import Kilometers
=======
from hive.config import ConfigBuilder
>>>>>>> efa18cad


class Network(NamedTuple):
    network_type: str
    default_speed_kmph: float

    @classmethod
    def default_config(cls) -> Dict:
        return {
            'network_type': "euclidean",
            'default_speed_kmph': 40.0,
        }

    @classmethod
    def required_config(cls) -> Tuple[str, ...]:
        return ()

    @classmethod
    def build(cls, config: Dict = None) -> Union[Exception, Network]:
        return ConfigBuilder.build(
            default_config=cls.default_config(),
            required_config=cls.required_config(),
            config_constructor=lambda c: Network.from_dict(c),
            config=config
        )

    @classmethod
    def from_dict(cls, d: Dict) -> Network:
        return Network(**d)

    def asdict(self) -> Dict:
        return self._asdict()<|MERGE_RESOLUTION|>--- conflicted
+++ resolved
@@ -2,12 +2,8 @@
 
 from typing import NamedTuple, Dict, Union, Tuple
 
-<<<<<<< HEAD
+
 from hive.config.config_builder import ConfigBuilder
-from hive.util import Kilometers
-=======
-from hive.config import ConfigBuilder
->>>>>>> efa18cad
 
 
 class Network(NamedTuple):
