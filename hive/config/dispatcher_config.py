from __future__ import annotations

from typing import NamedTuple, Dict, Union, Tuple, Optional

<<<<<<< HEAD
from hive.config.config_builder import ConfigBuilder
from hive.util.units import Ratio, Seconds
=======
from hive.config import ConfigBuilder
from hive.util.units import Ratio, Seconds, Kilometers
>>>>>>> efa18cad


class DispatcherConfig(NamedTuple):
    default_update_interval_seconds: Seconds
    matching_low_soc_threshold: Ratio
    charging_low_soc_threshold: Ratio
    ideal_fastcharge_soc_limit: Ratio
    max_search_radius_km: Kilometers
    base_vehicles_charging_limit: Optional[int]

    @classmethod
    def default_config(cls) -> Dict:
        return {
            'default_update_interval_seconds': 60 * 15,
            'matching_low_soc_threshold': 0.2,
            'charging_low_soc_threshold': 0.2,
            'ideal_fastcharge_soc_limit': 0.8,
            'base_vehicles_charging_limit': None,
            'max_search_radius_km': 100.0,
        }

    @classmethod
    def required_config(cls) -> Tuple[str, ...]:
        return ()

    @classmethod
    def build(cls, config: Optional[Dict] = None) -> DispatcherConfig:
        return ConfigBuilder.build(
            default_config=cls.default_config(),
            required_config=cls.required_config(),
            config_constructor=lambda c: DispatcherConfig.from_dict(c),
            config=config
        )

    @classmethod
    def from_dict(cls, d: Dict) -> Union[IOError, DispatcherConfig]:
        return DispatcherConfig(**d)

    def asdict(self) -> Dict:
        return self._asdict()<|MERGE_RESOLUTION|>--- conflicted
+++ resolved
@@ -2,13 +2,10 @@
 
 from typing import NamedTuple, Dict, Union, Tuple, Optional
 
-<<<<<<< HEAD
+
 from hive.config.config_builder import ConfigBuilder
-from hive.util.units import Ratio, Seconds
-=======
-from hive.config import ConfigBuilder
 from hive.util.units import Ratio, Seconds, Kilometers
->>>>>>> efa18cad
+
 
 
 class DispatcherConfig(NamedTuple):
