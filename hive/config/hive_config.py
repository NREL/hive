--- conflicted
+++ resolved
@@ -84,12 +84,6 @@
 
     @property
     def output_directory(self) -> str:
-<<<<<<< HEAD
-        run_name = self.sim.sim_name + '_' + self.init_time
-        output_directory = os.path.join(self.io.output_directory, run_name)
-        return output_directory
-=======
         run_name = self.sim.sim_name + '_' + self.out_dir_time
         output_directory = os.path.join(self.io.working_directory, run_name)
         return output_directory
->>>>>>> 1afb7eb3
