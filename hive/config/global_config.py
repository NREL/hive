--- conflicted
+++ resolved
@@ -17,11 +17,8 @@
     log_sim: bool
     log_level: str
     log_sim_config: Set[ReportType]
-<<<<<<< HEAD
     log_station_load: bool
-=======
     log_station_capacities: bool
->>>>>>> aca5c8c7
     log_period_seconds: Seconds
     lazy_file_reading: bool
     track_stats: bool
