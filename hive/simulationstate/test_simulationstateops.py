from unittest import TestCase

from h3 import h3

from typing import Optional

from hive.model.base import Base
from hive.model.energy.energysource import EnergySource
from hive.model.energy.energytype import EnergyType
from hive.model.energy.powercurve import Powercurve
from hive.model.energy.powertrain import Powertrain
from hive.model.roadnetwork.property_link import PropertyLink
from hive.model.roadnetwork.link import Link
from hive.model.station import Station
from hive.model.vehicle import Vehicle
from hive.model.energy.charger import Charger
from hive.model.roadnetwork.roadnetwork import RoadNetwork
from hive.model.roadnetwork.routetraversal import Route
from hive.simulationstate.simulationstate import SimulationState
from hive.simulationstate.simulationstateops import initial_simulation_state
from hive.util.typealiases import *


class TestSimulationStateOps(TestCase):
    def test_initial_simulation_state(self):
        """
        tests that the vehicles, stations, and bases provided appear
        in the simulation and can be found using expected geohashes
        invariant: none
        """
        # build sim state
        sim, failures = initial_simulation_state(
            self.MockRoadNetwork(),
            (self.mock_veh_1, self.mock_veh_2),
            (self.mock_station_1, self.mock_station_2),
            (self.mock_base_1, self.mock_base_2),
        )

        # head check
        self.assertIsInstance(sim, SimulationState)
        self.assertEqual(len(failures), 0)

        # everything found at its id
        self.assertEqual(sim.vehicles[self.mock_veh_1.id], self.mock_veh_1)
        self.assertEqual(sim.vehicles[self.mock_veh_2.id], self.mock_veh_2)
        self.assertEqual(sim.stations[self.mock_station_1.id], self.mock_station_1)
        self.assertEqual(sim.stations[self.mock_station_2.id], self.mock_station_2)
        self.assertEqual(sim.bases[self.mock_base_1.id], self.mock_base_1)
        self.assertEqual(sim.bases[self.mock_base_2.id], self.mock_base_2)

        # vehicles were properly geo-coded (reverse lookup)
        self.assertIn(self.mock_veh_1.id, sim.v_locations[self.mock_veh_1.geoid])
        self.assertIn(self.mock_veh_2.id, sim.v_locations[self.mock_veh_2.geoid])

        # stations were properly geo-coded (reverse lookup)
        self.assertIn(self.mock_station_1.id, sim.s_locations[self.mock_station_1.geoid])
        self.assertIn(self.mock_station_2.id, sim.s_locations[self.mock_station_2.geoid])

        # bases were properly geo-coded (reverse lookup)
        self.assertIn(self.mock_base_1.id, sim.b_locations[self.mock_base_1.geoid])
        self.assertIn(self.mock_base_2.id, sim.b_locations[self.mock_base_2.geoid])

    def test_initial_simulation_state_bad_coordinates(self):
        """
        uses a road network that claims that all coordinates/positions
        are outside of the simulation/geofence. all errors should be
        returned.
        """
        # build sim state
        sim, failures = initial_simulation_state(
            self.MockRoadNetworkBadCoordinates(),
            (self.mock_veh_1, self.mock_veh_2),
            (self.mock_station_1, self.mock_station_2),
            (self.mock_base_1, self.mock_base_2)
        )

        number_of_things_added = 6

        # head check
        self.assertIsInstance(sim, SimulationState)
        self.assertEqual(len(failures), number_of_things_added)

    def test_initial_simulation_vehicles_at_same_location(self):
        """
        confirms that things at the same location are correctly
        represented in the state.
        invariant: the two mock vehicles should have the same coordinates
        """
        # build sim state
        sim, failures = initial_simulation_state(
            self.MockRoadNetwork(),
            (self.mock_veh_1, self.mock_veh_2),
            (self.mock_station_1, self.mock_station_2),
            (self.mock_base_1, self.mock_base_2),
        )

        # head check
        self.assertIsInstance(sim, SimulationState)
        self.assertEqual(len(failures), 0)

        self.assertEqual(self.mock_veh_1.geoid, self.mock_veh_2.geoid, "both vehicles should be at the same location")
        vehicles_at_location = sim.v_locations[self.mock_veh_1.geoid]
        self.assertEqual(len(vehicles_at_location), 2)
        self.assertIn(self.mock_veh_1.id, vehicles_at_location)
        self.assertIn(self.mock_veh_2.id, vehicles_at_location)

    # mock stuff
    class MockRoadNetwork(RoadNetwork):

        def route(self, origin: Link, destination: Link) -> Route:
            pass

        def property_link_from_geoid(self, geoid: GeoId) -> Optional[PropertyLink]:
            return PropertyLink("mpl", Link("ml", geoid, geoid), 1, 1, 1)

        def update(self, sim_time: Time) -> RoadNetwork:
            pass

        def get_link(self, link_id: LinkId) -> Optional[PropertyLink]:
            pass

        def geoid_within_geofence(self, geoid: GeoId) -> bool:
            return True

        def link_id_within_geofence(self, link_id: LinkId) -> bool:
            return True

        def geoid_within_simulation(self, geoid: GeoId) -> bool:
            return True

        def link_id_within_simulation(self, link_id: LinkId) -> bool:
            return True

        def get_current_property_link(self, property_link: PropertyLink) -> Optional[PropertyLink]:
<<<<<<< HEAD
            pass
=======
            raise NotImplementedError("implement if needed for testing")
>>>>>>> c24cbb56

    class MockRoadNetworkBadCoordinates(MockRoadNetwork):
        def geoid_within_geofence(self, geoid: GeoId) -> bool:
            return False

        def link_id_within_geofence(self, link_id: LinkId) -> bool:
            return False

        def geoid_within_simulation(self, geoid: GeoId) -> bool:
            return False

        def link_id_within_simulation(self, link_id: LinkId) -> bool:
            return False

    class MockPowertrain(Powertrain):
        def get_id(self) -> PowertrainId:
            return "mock_powertrain"

        def get_energy_type(self) -> EnergyType:
            return EnergyType.ELECTRIC

        def energy_cost(self, route: Route) -> Kw:
            return len(route)

    class MockPowercurve(Powercurve):
        """
        just adds 1 when charging
        """

        def get_id(self) -> PowercurveId:
            return "mock_powercurve"

        def get_energy_type(self) -> EnergyType:
            return EnergyType.ELECTRIC

        def refuel(self, energy_source: 'EnergySource', charger: 'Charger', duration_seconds: Time = 1,
                   step_size_seconds: Time = 1) -> 'EnergySource':
            return energy_source.load_energy(1.0)

    mock_powertrain = MockPowertrain()
    mock_powercurve = MockPowercurve()
    mock_geoid = h3.geo_to_h3(39.75, -105, 15)
    mock_property_link = MockRoadNetwork().property_link_from_geoid(mock_geoid)

    mock_veh_1 = Vehicle("m1",
                         mock_powertrain.get_id(),
                         mock_powercurve.get_id(),
                         EnergySource.build("test_id", EnergyType.ELECTRIC, 100, 40, 1),
                         mock_geoid,
                         mock_property_link)

    mock_veh_2 = Vehicle("m2",
                         mock_powertrain.get_id(),
                         mock_powercurve.get_id(),
                         EnergySource.build("test_id", EnergyType.ELECTRIC, 100, 40, 1),
                         mock_geoid,
                         mock_property_link)

    mock_station_1 = Station.build("s1", h3.geo_to_h3(39.75, -105.01, 15), {Charger.LEVEL_2: 5})
    mock_station_2 = Station.build("s2", h3.geo_to_h3(39.74, -105.01, 15), {Charger.LEVEL_2: 5})

    mock_base_1 = Base.build("b1", h3.geo_to_h3(39.73, -105, 15), None, 5)
    mock_base_2 = Base.build("b2", h3.geo_to_h3(39.76, -105, 15), None, 5)<|MERGE_RESOLUTION|>--- conflicted
+++ resolved
@@ -132,11 +132,7 @@
             return True
 
         def get_current_property_link(self, property_link: PropertyLink) -> Optional[PropertyLink]:
-<<<<<<< HEAD
-            pass
-=======
             raise NotImplementedError("implement if needed for testing")
->>>>>>> c24cbb56
 
     class MockRoadNetworkBadCoordinates(MockRoadNetwork):
         def geoid_within_geofence(self, geoid: GeoId) -> bool:
