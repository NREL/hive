from __future__ import annotations

import csv
import functools as ft
import logging
from typing import Tuple, Dict, FrozenSet

import immutables

from hive.config import HiveConfig
from hive.initialization.initialize_ops import process_fleet_file
from hive.model.base import Base
from hive.model.energy.charger import build_chargers_table
from hive.model.roadnetwork.geofence import GeoFence
from hive.model.roadnetwork.haversine_roadnetwork import HaversineRoadNetwork
from hive.model.roadnetwork.osm_roadnetwork import OSMRoadNetwork
from hive.model.station import Station
from hive.model.vehicle.mechatronics import build_mechatronics_table
from hive.model.vehicle.schedules import build_schedules_table
from hive.model.vehicle.vehicle import Vehicle
from hive.reporting.handler.stateful_handler import StatefulHandler
from hive.reporting.reporter import Reporter
from hive.reporting.handler.eventful_handler import EventfulHandler
from hive.reporting.handler.stats_handler import StatsHandler
from hive.runner.environment import Environment
from hive.state.simulation_state import simulation_state_ops
from hive.state.simulation_state.simulation_state import SimulationState
from hive.util.helpers import DictOps

log = logging.getLogger(__name__)


def initialize_simulation(
        config: HiveConfig,
) -> Tuple[SimulationState, Environment]:
    """
    constructs a SimulationState from sets of vehicles, stations, and bases, along with a road network

    :param config: the configuration of this run
    :return: a SimulationState, or a SimulationStateError
    :raises Exception due to IOErrors, missing keys in DictReader rows, or parsing errors
    """

    vehicles_file = config.input_config.vehicles_file
    bases_file = config.input_config.bases_file
    stations_file = config.input_config.stations_file

    if config.input_config.fleets_file:
        fleets_file = config.input_config.fleets_file
        vehicle_member_ids = process_fleet_file(fleets_file, 'vehicles')
        base_member_ids = process_fleet_file(fleets_file, 'bases')
        station_member_ids = process_fleet_file(fleets_file, 'stations')
    else:
        fleets_file = None
        vehicle_member_ids = None
        base_member_ids = None
        station_member_ids = None

    if config.input_config.geofence_file:
        geofence = GeoFence.from_geojson_file(config.input_config.geofence_file)
    else:
        geofence = None

    if config.network.network_type == 'euclidean':
        road_network = HaversineRoadNetwork(geofence=geofence, sim_h3_resolution=config.sim.sim_h3_resolution)
    elif config.network.network_type == 'osm_network':
        road_network = OSMRoadNetwork(
            geofence=geofence,
            sim_h3_resolution=config.sim.sim_h3_resolution,
            road_network_file=config.input_config.road_network_file,
            default_speed_kmph=config.network.default_speed_kmph,
        )
    else:
        raise IOError(f"road network type {config.network.network_type} not valid, must be one of {{euclidean|osm_network}}")

    sim_initial = SimulationState(
        road_network=road_network,
        sim_time=config.sim.start_time,
        sim_timestep_duration_seconds=config.sim.timestep_duration_seconds,
        sim_h3_location_resolution=config.sim.sim_h3_resolution,
        sim_h3_search_resolution=config.sim.sim_h3_search_resolution
    )

    reporter = Reporter(config.global_config)

    if config.global_config.log_events:
        reporter.add_handler(EventfulHandler(config.global_config, config.scenario_output_directory))
    if config.global_config.log_states:
        reporter.add_handler(StatefulHandler(config.global_config, config.scenario_output_directory))
    if config.global_config.log_stats:
        reporter.add_handler(StatsHandler())

    env_initial = Environment(config=config,
                              reporter=reporter,
                              mechatronics=build_mechatronics_table(config.input_config.mechatronics_file,
                                                                    config.input_config.scenario_directory),
                              chargers=build_chargers_table(config.input_config.chargers_file),
                              schedules=build_schedules_table(config.sim.schedule_type,
                                                              config.input_config.schedules_file)
                              )

    # todo: maybe instead of reporting errors to the env.Reporter in these builder functions, we
    #  should instead hold aside any error reports and then do something below after finishing,
    #  such as allowing the user to decide how to respond (via a config param such as "fail on load errors")
<<<<<<< HEAD
    # this way, they get to see all of the errors at once instead of having to fail, fix, and reload constantly :-)
    sim_with_vehicles, env_updated = _build_vehicles(vehicles_file, vehicle_member_ids, sim_initial, env_initial)
    sim_with_bases = _build_bases(bases_file, base_member_ids, sim_with_vehicles)
    sim_with_stations = _build_stations(stations_file, station_member_ids, sim_with_bases)
=======
    #  this way, they get to see all of the errors at once instead of having to fail, fix, and reload constantly :-)
    sim_with_vehicles, env_updated = _build_vehicles(vehicles_file, sim_initial, env_initial)
    sim_with_bases = _build_bases(bases_file, sim_with_vehicles)
    sim_with_stations = _build_stations(stations_file, sim_with_bases)
>>>>>>> 15b90b24

    return sim_with_stations, env_updated


def _build_vehicles(
        vehicles_file: str,
        vehicle_member_ids: immutables.Map[str, Tuple[str, ...]],
        simulation_state: SimulationState,
        environment: Environment) -> Tuple[SimulationState, Environment]:
    """
    adds all vehicles from the provided vehicles file

    :param vehicles_file: the file to load vehicles from
    :param vehicle_member_ids: an immutables Map with all of the vehicle membership ids
    :param simulation_state: the partially-constructed simulation state
    :param environment: the partially-constructed environment
    :return: the SimulationState with vehicles in it
    :raises Exception: from IOErrors parsing the vehicle, powertrain, or powercurve files
    """

    def _add_row_unsafe(
            payload: Tuple[SimulationState, Environment],
            row: Dict[str, str]) -> Tuple[SimulationState, Environment]:

        sim, env = payload
        veh = Vehicle.from_row(row, sim.road_network, env)
        if vehicle_member_ids is not None:
            if veh.id in vehicle_member_ids:
                veh = veh.set_membership(vehicle_member_ids[veh.id])
        error, updated_sim = simulation_state_ops.add_vehicle(sim, veh)
        if error:
            log.error(error)
            return sim, env
        else:
            return updated_sim, env

    # open vehicles file and add each row
    with open(vehicles_file, 'r', encoding='utf-8-sig') as vf:
        reader = csv.DictReader(vf)
        initial_payload = simulation_state, environment
        sim_with_vehicles = ft.reduce(_add_row_unsafe, reader, initial_payload)
    return sim_with_vehicles


def _build_bases(bases_file: str,
                 base_member_ids: immutables.Map[str, Tuple[str, ...]],
                 simulation_state: SimulationState,
                 ) -> SimulationState:
    """
    all your base are belong to us

    :param bases_file: path to file with bases
    :param base_member_ids: an immutables Map with all of the base membership ids
    :param simulation_state: the partial simulation state
    :return: the simulation state with all bases in it
    :raises Exception if a parse error in Base.from_row or any error adding the Base to the Sim
    """

    def _add_row_unsafe(sim: SimulationState, row: Dict[str, str]) -> SimulationState:
        base = Base.from_row(row, simulation_state.road_network)
        if base_member_ids is not None:
            if base.id in base_member_ids:
                base = base.set_membership(base_member_ids[base.id])
        error, updated_sim = simulation_state_ops.add_base(sim, base)
        if error:
            log.error(error)
            return sim
        else:
            return updated_sim

    # add all bases from the base file
    with open(bases_file, 'r', encoding='utf-8-sig') as bf:
        reader = csv.DictReader(bf)
        sim_with_bases = ft.reduce(_add_row_unsafe, reader, simulation_state)

    return sim_with_bases


def _build_stations(stations_file: str,
                    station_member_ids: immutables.Map[str, Tuple[str, ...]],
                    simulation_state: SimulationState,
                    ) -> SimulationState:
    """
    all your station are belong to us

    :param stations_file: the file with stations in it
    :param station_member_ids: an immutables Map with all of the station membership ids
    :param simulation_state: the partial simulation state
    :return: the resulting simulation state with all stations in it
    :raises Exception if parsing a Station row failed or adding a Station to the Simulation failed
    """

    def _add_row_unsafe(builder: immutables.Map[str, Station], row: Dict[str, str]) -> immutables.Map[str, Station]:
        station = Station.from_row(row, builder, simulation_state.road_network)
        updated_builder = DictOps.add_to_dict(builder, station.id, station)
        return updated_builder

    def _add_station_unsafe(sim: SimulationState, station: Station) -> SimulationState:
        if station_member_ids is not None:
            if station.id in station_member_ids:
                station = station.set_membership(station_member_ids[station.id])
        error, sim_with_station = simulation_state_ops.add_station(sim, station)
        if error:
            log.error(error)
            return sim
        else:
            return sim_with_station

    # grab all stations (some may exist on multiple rows)
    with open(stations_file, 'r', encoding='utf-8-sig') as bf:
        reader = csv.DictReader(bf)
        stations_builder = ft.reduce(_add_row_unsafe, reader, immutables.Map())

    # add all stations to the simulation once we know they are complete
    sim_with_stations = ft.reduce(_add_station_unsafe, stations_builder.values(), simulation_state)

    return sim_with_stations<|MERGE_RESOLUTION|>--- conflicted
+++ resolved
@@ -102,17 +102,11 @@
     # todo: maybe instead of reporting errors to the env.Reporter in these builder functions, we
     #  should instead hold aside any error reports and then do something below after finishing,
     #  such as allowing the user to decide how to respond (via a config param such as "fail on load errors")
-<<<<<<< HEAD
+
     # this way, they get to see all of the errors at once instead of having to fail, fix, and reload constantly :-)
     sim_with_vehicles, env_updated = _build_vehicles(vehicles_file, vehicle_member_ids, sim_initial, env_initial)
     sim_with_bases = _build_bases(bases_file, base_member_ids, sim_with_vehicles)
     sim_with_stations = _build_stations(stations_file, station_member_ids, sim_with_bases)
-=======
-    #  this way, they get to see all of the errors at once instead of having to fail, fix, and reload constantly :-)
-    sim_with_vehicles, env_updated = _build_vehicles(vehicles_file, sim_initial, env_initial)
-    sim_with_bases = _build_bases(bases_file, sim_with_vehicles)
-    sim_with_stations = _build_stations(stations_file, sim_with_bases)
->>>>>>> 15b90b24
 
     return sim_with_stations, env_updated
 
