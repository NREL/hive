from __future__ import annotations

import random
from typing import Tuple, NamedTuple, TYPE_CHECKING

from h3 import h3

<<<<<<< HEAD
=======
from hive.dispatcher.instruction_generator.instruction_generator_ops import instruct_vehicles_to_reposition, instruct_vehicles_return_to_base
>>>>>>> 2ccf4456
from hive.dispatcher.instruction_generator.instruction_generator import InstructionGenerator
from hive.dispatcher.instruction_generator.instruction_generator_ops import send_vehicle_to_field, return_to_base
from hive.state.vehicle_state import *
from hive.util import Seconds, Kilometers

if TYPE_CHECKING:
    from hive.state.simulation_state.simulation_state import SimulationState
    from hive.model.roadnetwork.roadnetwork import RoadNetwork
    from hive.model.vehicle.vehicle import Vehicle
    from hive.dispatcher.forecaster.forecaster_interface import ForecasterInterface
    from hive.dispatcher.instruction.instruction_interface import Instruction
    from hive.util.typealiases import GeoId

random.seed(123)


class PositionFleetManager(NamedTuple, InstructionGenerator):
    """
    A class that determines where vehicles should be positioned.
    """
    demand_forecaster: ForecasterInterface
    update_interval_seconds: Seconds
    max_search_radius_km: Kilometers

    @staticmethod
    def _sample_random_location(road_network: RoadNetwork) -> GeoId:
        random_hex = random.choice(tuple(road_network.geofence.geofence_set))
        children = h3.h3_to_children(random_hex, road_network.sim_h3_resolution)
        return children.pop()

    def generate_instructions(
            self,
            simulation_state: SimulationState,
    ) -> Tuple[InstructionGenerator, Tuple[Instruction, ...]]:
        """
        Generate fleet targets for the dispatcher to execute based on the simulation state.

        :param simulation_state: The current simulation state

        :return: the updated PositionFleetManger along with instructions
        """

        def is_active(v: Vehicle) -> bool:
            return isinstance(v.vehicle_state, Idle) or \
                   isinstance(v.vehicle_state, Repositioning)

        def is_base_state(v: Vehicle) -> bool:
            return isinstance(v.vehicle_state, ChargingBase) or isinstance(v.vehicle_state, ReserveBase)

        # only generate instructions in 15 minute intervals
        if simulation_state.sim_time % self.update_interval_seconds != 0:
            return self, ()

        instructions = ()

        updated_forecaster, future_demand = self.demand_forecaster.generate_forecast(simulation_state)

        active_vehicles = simulation_state.get_vehicles(
            sort=True,
            sort_key=lambda v: v.energy_source.soc,
            filter_function=is_active,
        )

        n_active = len(active_vehicles)
        active_diff = n_active - future_demand.value

        if active_diff < 0:
            # we need abs(active_diff) more vehicles in service to meet demand
<<<<<<< HEAD
            base_vehicles = simulation_state.get_vehicles(
                sort=True,
                sort_key=lambda v: v.energy_source.soc,
                sort_reversed=True,
                filter_function=is_base_state,
            )
            repos_instructions = send_vehicle_to_field(abs(active_diff), base_vehicles, simulation_state)
=======
            base_vehicles = [v for v in simulation_state.vehicles.values() if is_base_state(v.vehicle_state)]
            repos_instructions = instruct_vehicles_to_reposition(abs(active_diff), base_vehicles, simulation_state)
>>>>>>> 2ccf4456
            instructions = instructions + repos_instructions
        elif active_diff > 0:
            # we can remove active_diff vehicles from service
            base_instructions = instruct_vehicles_return_to_base(active_diff, self.max_search_radius_km, active_vehicles, simulation_state)
            instructions = instructions + base_instructions

        return self._replace(demand_forecaster=updated_forecaster), instructions<|MERGE_RESOLUTION|>--- conflicted
+++ resolved
@@ -5,12 +5,11 @@
 
 from h3 import h3
 
-<<<<<<< HEAD
-=======
-from hive.dispatcher.instruction_generator.instruction_generator_ops import instruct_vehicles_to_reposition, instruct_vehicles_return_to_base
->>>>>>> 2ccf4456
+from hive.dispatcher.instruction_generator.instruction_generator_ops import (
+    instruct_vehicles_to_reposition,
+    instruct_vehicles_return_to_base,
+)
 from hive.dispatcher.instruction_generator.instruction_generator import InstructionGenerator
-from hive.dispatcher.instruction_generator.instruction_generator_ops import send_vehicle_to_field, return_to_base
 from hive.state.vehicle_state import *
 from hive.util import Seconds, Kilometers
 
@@ -77,22 +76,22 @@
 
         if active_diff < 0:
             # we need abs(active_diff) more vehicles in service to meet demand
-<<<<<<< HEAD
             base_vehicles = simulation_state.get_vehicles(
                 sort=True,
                 sort_key=lambda v: v.energy_source.soc,
                 sort_reversed=True,
                 filter_function=is_base_state,
             )
-            repos_instructions = send_vehicle_to_field(abs(active_diff), base_vehicles, simulation_state)
-=======
-            base_vehicles = [v for v in simulation_state.vehicles.values() if is_base_state(v.vehicle_state)]
             repos_instructions = instruct_vehicles_to_reposition(abs(active_diff), base_vehicles, simulation_state)
->>>>>>> 2ccf4456
             instructions = instructions + repos_instructions
         elif active_diff > 0:
             # we can remove active_diff vehicles from service
-            base_instructions = instruct_vehicles_return_to_base(active_diff, self.max_search_radius_km, active_vehicles, simulation_state)
+            base_instructions = instruct_vehicles_return_to_base(
+                active_diff,
+                self.max_search_radius_km,
+                active_vehicles,
+                simulation_state,
+            )
             instructions = instructions + base_instructions
 
         return self._replace(demand_forecaster=updated_forecaster), instructions