--- conflicted
+++ resolved
@@ -30,15 +30,9 @@
     'PLUG_POWER': ('greater_than', 0),  # kw
 }
 
-<<<<<<< HEAD
-FLEET_STATE_IDX = {
-    'x': 0,
-    'y': 1,
-=======
 FLEET_STATE_IDX ={
     'lat': 0,
     'lon': 1,
->>>>>>> 5bc44a0b
     'active': 2,
     'available': 3,
     'soc': 4,
