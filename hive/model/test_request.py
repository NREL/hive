import unittest

from hive.util.typealiases import KwH
from hive.model.battery import Battery
from hive.model.coordinate import Coordinate
from hive.model.engine import Engine
from hive.model.request import Request
from hive.model.vehicle import Vehicle
from hive.model.passenger import create_passenger_id
from hive.roadnetwork.route import Route
from hive.roadnetwork.routestep import RouteStep
<<<<<<< HEAD
=======
from h3 import h3
>>>>>>> 55ce5fae


class MyTestCase(unittest.TestCase):
    request_id = "test"
    origin = Coordinate(lat=0.0, lon=0.0)
    destination = Coordinate(lat=3.0, lon=4.0)
    o_geoid = h3.geo_to_h3(origin.lat, origin.lon, res=11)
    d_geoid = h3.geo_to_h3(destination.lat, destination.lon, res=11)
    departure_time = 28800
    cancel_time = 29400
    passengers = 2
    request = Request.build(
        request_id=request_id,
        origin=origin,
        destination=destination,
        origin_geoid=o_geoid,
        destination_geoid=d_geoid,
        departure_time=departure_time,
        cancel_time=cancel_time,
        passengers=passengers
    )

    class FakeEngine(Engine):

        def route_fuel_cost(self, route: Route) -> KwH:
            return 1.0

        def route_step_fuel_cost(self, route_step: RouteStep) -> KwH:
            return 1.0

    def test_request_constructor(self):
        """
        the constructed request should not modify its arguments
        """
        self.assertEqual(self.request.id, self.request_id)
        self.assertEqual(self.request.origin, self.origin)
        self.assertEqual(self.request.destination, self.destination)
        self.assertEqual(self.request.departure_time, self.departure_time)
        self.assertEqual(self.request.cancel_time, self.cancel_time)
        self.assertEqual(len(self.request.passengers), self.passengers)

    def test_request_create_passengers(self):
        """
        turning a request into passengers of a vehicle
        """
        battery = Battery.build("test_battery", 100.0)
        engine = self.FakeEngine()
        vehicle = Vehicle(id="test_vehicle",
                          position=Coordinate(0, 0),
                          battery=battery,
                          engine=engine,
                          geoid=h3.geo_to_h3(0, 0, 11))
        request_as_passengers = self.request.passengers
        updated_vehicle = vehicle.add_passengers(request_as_passengers)

        # should now have 2 passengers
        self.assertEqual(len(updated_vehicle.passengers), 2)

        # the passengers should match our request and have unique names
        for i in range(0, 2):

            # the passengers should have the correct ids
            target_passenger_id = create_passenger_id(self.request_id, i)
            passenger = updated_vehicle.passengers[target_passenger_id]
            self.assertEqual(passenger.id, target_passenger_id)

            # passenger details should be consistent with request
            self.assertEqual(passenger.origin, self.request.o_geoid)
            self.assertEqual(passenger.destination, self.request.d_geoid)
            self.assertEqual(passenger.departure_time, self.request.departure_time)

            # the current vehicle should be known to each passenger
            self.assertEqual(passenger.vehicle_id, vehicle.id)


if __name__ == '__main__':
    unittest.main()<|MERGE_RESOLUTION|>--- conflicted
+++ resolved
@@ -9,10 +9,7 @@
 from hive.model.passenger import create_passenger_id
 from hive.roadnetwork.route import Route
 from hive.roadnetwork.routestep import RouteStep
-<<<<<<< HEAD
-=======
 from h3 import h3
->>>>>>> 55ce5fae
 
 
 class MyTestCase(unittest.TestCase):
