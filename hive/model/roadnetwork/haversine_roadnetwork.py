from __future__ import annotations

from typing import Tuple, Optional

from hive.model.roadnetwork.link import Link
from hive.model.roadnetwork.route import Route
from hive.model.roadnetwork.roadnetwork import RoadNetwork
from hive.model.roadnetwork.property_link import PropertyLink
from hive.util.typealiases import GeoId, LinkId, SimTime
from hive.util.units import unit


class HaversineRoadNetwork(RoadNetwork):
    """
    Implements a simple haversine road network where a unique node exists for each unique GeoId in the simulation.
    This assumes a fully connected graph between each node in which the shortest path is the link that connects any
    two nodes. LinkId is specified as a concatenation of the GeoId of its endpoints in which the order is given by
    origin and destination respectively.

    :param AVG_SPEED: the average speed over the network
    :type AVG_SPEED: :py:obj: kilometer/hour
    :param sim_h3_resolution: the h3 simulation level resolution. default 15
    :type sim_h3_resolution: :py:obj: int

    """

    # TODO: Replace speed with more accurate/dynamic estimate.
<<<<<<< HEAD
    AVG_SPEED = 40 * (unit.kilometer / unit.hour)
    sim_h3_resolution = 15
=======
    _AVG_SPEED = 40 * (unit.kilometer / unit.hour)

    def __init__(self, sim_h3_resolution: int = 15):
        self.sim_h3_resolution = sim_h3_resolution
>>>>>>> d901cec3

    def _geoids_to_link_id(self, origin: GeoId, destination: GeoId) -> LinkId:
        link_id = origin + "-" + destination
        return link_id

    def _link_id_to_geodis(self, link_id: LinkId) -> Tuple[GeoId, GeoId]:
        ids = link_id.split("-")
        if len(ids) != 2:
            raise (TypeError("LinkId not in expected format of [GeoId]-[GeoId]"))
        start = ids[0]
        end = ids[1]

        return start, end

    def route(self, origin: PropertyLink, destination: PropertyLink) -> Route:
        start = origin.link.start
        end = destination.link.end
        link_id = self._geoids_to_link_id(start, end)

        property_link = self.get_link(link_id)

        route = (property_link,)

        return route

    def property_link_from_geoid(self, geoid: GeoId) -> Optional[PropertyLink]:
        link_id = self._geoids_to_link_id(geoid, geoid)
        link = Link(link_id, geoid, geoid)
        return PropertyLink(link_id, link, 0, 0, 0)

    def update(self, sim_time: SimTime) -> RoadNetwork:

        # This particular road network implementation doesn't keep track of network flow so this method does nothing.
        return self

    def get_link(self, link_id: LinkId) -> Optional[PropertyLink]:

        if not self.link_id_within_simulation(link_id):
            return None

        start, end = self._link_id_to_geodis(link_id)
        link = Link(link_id, start, end)
        property_link = PropertyLink.build(link, self.AVG_SPEED)

        return property_link

    def get_current_property_link(self, property_link: PropertyLink) -> Optional[PropertyLink]:

        return property_link

    def geoid_within_geofence(self, geoid: GeoId) -> bool:

        return True

    def link_id_within_geofence(self, link_id: LinkId) -> bool:

        start, end = self._link_id_to_geodis(link_id)
        return self.geoid_within_geofence(start) and self.geoid_within_geofence(end)

    def geoid_within_simulation(self, geoid: GeoId) -> bool:

        return True

    def link_id_within_simulation(self, link_id: LinkId) -> bool:

        start, end = self._link_id_to_geodis(link_id)
        return self.geoid_within_simulation(start) and self.geoid_within_simulation(end)<|MERGE_RESOLUTION|>--- conflicted
+++ resolved
@@ -25,15 +25,10 @@
     """
 
     # TODO: Replace speed with more accurate/dynamic estimate.
-<<<<<<< HEAD
-    AVG_SPEED = 40 * (unit.kilometer / unit.hour)
-    sim_h3_resolution = 15
-=======
     _AVG_SPEED = 40 * (unit.kilometer / unit.hour)
 
     def __init__(self, sim_h3_resolution: int = 15):
         self.sim_h3_resolution = sim_h3_resolution
->>>>>>> d901cec3
 
     def _geoids_to_link_id(self, origin: GeoId, destination: GeoId) -> LinkId:
         link_id = origin + "-" + destination
