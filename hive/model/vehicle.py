from __future__ import annotations

import copy
import re
from typing import NamedTuple, Dict, Optional

from hive.model.energy.charger import Charger
from hive.model.energy.energysource import EnergySource
from hive.model.passenger import Passenger
from hive.model.roadnetwork.property_link import PropertyLink
from hive.model.vehiclestate import VehicleState
from hive.model.roadnetwork.roadnetwork import RoadNetwork
from hive.model.roadnetwork.routetraversal import traverse
from hive.model.roadnetwork.route import Route
from hive.util.typealiases import *
from hive.util.pattern import vehicle_regex
from hive.util.exception import EntityError
from hive.model.energy.powercurve import *
from hive.model.energy.powertrain import *

from h3 import h3


class Vehicle(NamedTuple):
    # fixed vehicle attributes
    id: VehicleId
    powertrain_id: PowertrainId
    powercurve_id: PowercurveId
    energy_source: EnergySource
    geoid: GeoId
    property_link: PropertyLink
    route: Route = ()
    vehicle_state: VehicleState = VehicleState.IDLE
    idle_time_s: Time = 0
    # frozenmap implementation does not yet exist
    # https://www.python.org/dev/peps/pep-0603/

    passengers: Dict[PassengerId, Passenger] = {}
    charger: Charger = None
    request: RequestId = None
    # todo: p_locations: Dict[GeoId, PassengerId] = {}
    distance_traveled: float = 0.0

    @classmethod
    def from_string(cls, string: str, road_network: RoadNetwork) -> Union[IOError, Vehicle]:
        """
        reads a csv row from file to generate a Vehicle

        :param string: a row of a .csv which matches hive.util.pattern.vehicle_regex.
        this string will be stripped of whitespace characters (no spaces allowed in names!)
        :param road_network: the road network, used to find the vehicle's location in the sim
        :return: a vehicle, or, an IOError if failure occurred.
        """
        cleaned_string = string.replace(' ', '').replace('\t', '')
        result = re.search(vehicle_regex, cleaned_string)
        if result is None:
            return IOError(f"row did not match expected vehicle format: '{cleaned_string}'")
        elif result.group(4) not in powertrain_models.keys():
            return IOError(f"invalid powertrain model for vehicle: '{result.group(4)}'")
        elif result.group(5) not in powercurve_models.keys():
            return IOError(f"invalid energycurve model for vehicle: '{result.group(5)}'")
        else:
            try:
                vehicle_id = result.group(1)
                lat = float(result.group(2))
                lon = float(result.group(3))
                powertrain_id = result.group(4)
                energycurve_id = result.group(5)  # todo: add after issue #102 completed
                capacity = float(result.group(6))
                initial_soc = float(result.group(7))
                if not 0.0 <= initial_soc <= 1.0:
                    return IOError(f"initial soc for vehicle: '{initial_soc}' must be in range [0,1]")

                energy_type = powercurve_energy_types.get(result.group(5)) #todo: where is powercurve_energy_types?
                energy_source = EnergySource.build(energy_type, capacity, initial_soc)
                geoid = h3.geo_to_h3(lat, lon, road_network.sim_h3_resolution)
                start_link = road_network.property_link_from_geoid(geoid)

                return Vehicle(
                    id=vehicle_id,
                    powertrain_id=powertrain_id,
                    energy_source=energy_source,
                    geoid=geoid,
                    property_link=start_link,
                )
            except ValueError:
                return IOError(f"a numeric value could not be parsed from {cleaned_string}")

    def has_passengers(self) -> bool:
        return len(self.passengers) > 0

    def has_route(self) -> bool:
        return len(self.route) != 0

    def add_passengers(self, new_passengers: Tuple[Passenger, ...]) -> Vehicle:
        """
        loads some passengers onto this vehicle
        :param self:
        :param new_passengers: the set of passengers we want to add
        :return: the updated vehicle
        """
        updated_passengers = copy.copy(self.passengers)
        for passenger in new_passengers:
            passenger_with_vehicle_id = passenger.add_vehicle_id(self.id)
            updated_passengers[passenger.id] = passenger_with_vehicle_id
        return self._replace(passengers=updated_passengers)

    def __repr__(self) -> str:
        return f"Vehicle({self.id},{self.vehicle_state},{self.energy_source})"

<<<<<<< HEAD
    def plug_in_to(self, charger: Charger):
        return self._replace(charger=charger)

    def unplug(self):
        return self._replace(charger=None)
=======
    def _reset_idle_stats(self) -> Vehicle:
        return self._replace(idle_time_s=0)
>>>>>>> 9b3458a6

    def charge(self,
               powercurve: Powercurve,
               duration: Time) -> Vehicle:
        """
        applies a charge event to a vehicle
        :param powercurve: the vehicle's powercurve model
        :param charger: the charger provided by the station
        :param duration: duration of this time step
        :return: the updated Vehicle
        """
        if not self.charger:
            raise EntityError("Vehicle cannot charge without a charger.")
        if self.energy_source.is_at_max_charge_aceptance():
            return self.transition(VehicleState.IDLE)
        else:
            updated_energy_source = powercurve.refuel(self.energy_source, self.charger, duration)
            return self._replace(energy_source=updated_energy_source)

    def move(self, road_network: RoadNetwork, power_train: Powertrain, time_step: Time) -> Optional[Vehicle]:
        """
        Moves the vehicle and consumes energy.
        :param road_network:
        :param power_train:
        :param time_step:
        :return: the updated vehicle or None if moving is not possible.
        """
        if not self.has_route():
            return self.transition(VehicleState.IDLE)

        traverse_result = traverse(route_estimate=self.route, road_network=road_network, time_step=time_step)

        # TODO: update self.distance_traveled based on the traversal result distance.
        energy_used = power_train.energy_cost(traverse_result.experienced_route)

        updated_energy_source = self.energy_source.use_energy(energy_used)
        less_energy_vehicle = self.battery_swap(updated_energy_source)

        remaining_route = traverse_result.remaining_route

        new_route_vehicle = less_energy_vehicle.assign_route(remaining_route)

        updated_location_vehicle = new_route_vehicle._replace(
            geoid=remaining_route[0].link.start,
            property_link=remaining_route[0]
        )

        return updated_location_vehicle

    def idle(self, time_step_s: Time) -> Vehicle:
        if self.vehicle_state != VehicleState.IDLE:
            # TODO: raise EntityError
            pass

        idle_energy_kwh = 0.8 * time_step_s / 3600
        updated_energy_source = self.energy_source.use_energy(idle_energy_kwh)
        less_energy_vehicle = self.battery_swap(updated_energy_source)

        vehicle_w_stats = less_energy_vehicle._replace(idle_time_s=less_energy_vehicle.idle_time_s + time_step_s)

        return vehicle_w_stats

    def battery_swap(self, energy_source: EnergySource) -> Vehicle:
        return self._replace(energy_source=energy_source)

    def assign_route(self, route: Route) -> Vehicle:
        return self._replace(route=route)

    """
    TRANSITION FUNCTIONS
    --------------------
    """

    def can_transition(self, vehicle_state: VehicleState) -> bool:
        if not VehicleState.is_valid(vehicle_state):
            raise TypeError("Invalid vehicle state type.")
        elif self.vehicle_state == vehicle_state:
            return True
        elif self.has_passengers():
            return False
        else:
            return True

    def transition(self, vehicle_state: VehicleState) -> Optional[Vehicle]:
        if self.vehicle_state == vehicle_state:
            return self
        elif self.can_transition(vehicle_state):
            transitioned_vehicle = self._replace(vehicle_state=vehicle_state)

            if self.vehicle_state == VehicleState.IDLE:
                return transitioned_vehicle._reset_idle_stats()

            return transitioned_vehicle
        else:
            return None<|MERGE_RESOLUTION|>--- conflicted
+++ resolved
@@ -108,16 +108,14 @@
     def __repr__(self) -> str:
         return f"Vehicle({self.id},{self.vehicle_state},{self.energy_source})"
 
-<<<<<<< HEAD
     def plug_in_to(self, charger: Charger):
         return self._replace(charger=charger)
 
     def unplug(self):
         return self._replace(charger=None)
-=======
+
     def _reset_idle_stats(self) -> Vehicle:
         return self._replace(idle_time_s=0)
->>>>>>> 9b3458a6
 
     def charge(self,
                powercurve: Powercurve,
