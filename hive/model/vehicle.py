from __future__ import annotations

import copy
import re
from typing import NamedTuple, Dict, Optional, Union

from hive.model.energy.charger import Charger
from hive.model.energy.energysource import EnergySource
from hive.model.energy.energytype import EnergyType
from hive.model.passenger import Passenger
from hive.model.roadnetwork.property_link import PropertyLink
from hive.model.vehiclestate import VehicleState
from hive.model.roadnetwork.roadnetwork import RoadNetwork
from hive.model.roadnetwork.routetraversal import traverse
from hive.model.roadnetwork.route import Route
from hive.util.typealiases import *
from hive.util.helpers import DictOps
from hive.util.units import unit, s, km
from hive.util.exception import EntityError
from hive.model.energy.powercurve import Powercurve, powercurve_models, powercurve_energy_types
from hive.model.energy.powertrain import Powertrain, powertrain_models

from h3 import h3


class Vehicle(NamedTuple):
<<<<<<< HEAD
    """
    Tuple that represents a vehicle in the simulation
    """
=======
    # user-defined attributes
>>>>>>> 44f848b5
    id: VehicleId
    powertrain_id: PowertrainId
    powercurve_id: PowercurveId
    energy_source: EnergySource
    geoid: GeoId
    property_link: PropertyLink

    # within-simulation attributes
    route: Route = ()
    vehicle_state: VehicleState = VehicleState.IDLE
    passengers: Dict[PassengerId, Passenger] = {}

    station_intent: Optional[StationId] = None
    charger_intent: Optional[Charger] = None

    station: Optional[StationId] = None
    plugged_in_charger: Optional[Charger] = None

    idle_time_s: s = 0 * unit.seconds
    distance_traveled: km = 0.0 * unit.kilometers

    @classmethod
    def from_row(cls, row: Dict[str, str], road_network: RoadNetwork) -> Union[IOError, Vehicle]:
        """
        reads a csv row from file to generate a Vehicle

        :param row: a row of a .csv which matches hive.util.pattern.vehicle_regex.
        this string will be stripped of whitespace characters (no spaces allowed in names!)
        :param road_network: the road network, used to find the vehicle's location in the sim
        :return: a vehicle, or, an IOError if failure occurred.
        """

        if 'vehicle_id' not in row:
            return IOError("cannot load a vehicle without a 'vehicle_id'")
        elif 'lat' not in row:
            return IOError("cannot load a vehicle without a 'lat'")
        elif 'lon' not in row:
            return IOError("cannot load a vehicle without a 'lon'")
        elif 'powertrain_id' not in row:
            return IOError("cannot load a vehicle without a 'powertrain_id'")
        elif 'powercurve_id' not in row:
            return IOError("cannot load a vehicle without a 'powercurve_id'")
        elif 'capacity' not in row:
            return IOError("cannot load a vehicle without a 'capacity'")
        elif 'ideal_energy_limit' not in row:
            return IOError("cannot load a vehicle without a 'ideal_energy_limit'")
        elif 'max_charge_acceptance' not in row:
            return IOError("cannot load a vehicle without a 'max_charge_acceptance'")
        elif 'initial_soc' not in row:
            return IOError("cannot load a vehicle without a 'initial_soc'")
        elif row['powertrain_id'] not in powertrain_models.keys():
            return IOError(f"invalid powertrain model for vehicle: '{row['powertrain_id']}'")
        elif row['powercurve_id'] not in powercurve_models.keys():
            return IOError(f"invalid powercurve model for vehicle: '{row['powercurve_id']}'")
        else:
            try:
                vehicle_id = row['vehicle_id']
                lat = float(row['lat'])
                lon = float(row['lon'])
                powertrain_id = row['powertrain_id']
                powercurve_id = row['powercurve_id']
                energy_type = powercurve_energy_types[powercurve_id]
                capacity = float(row['capacity']) * unit.kilowatthours
                iel_str = row['ideal_energy_limit']
                ideal_energy_limit = float(iel_str) * unit.kilowatthours if len(iel_str) > 0 else None
                max_charge_acceptance = float(row['max_charge_acceptance']) * unit.kilowatt
                initial_soc = float(row['initial_soc'])

                if not 0.0 <= initial_soc <= 1.0:
                    return IOError(f"initial soc for vehicle: '{initial_soc}' must be in range [0,1]")

                energy_source = EnergySource.build(powercurve_id,
                                                   energy_type,
                                                   capacity,
                                                   ideal_energy_limit,
                                                   max_charge_acceptance,
                                                   initial_soc)

                geoid = h3.geo_to_h3(lat, lon, road_network.sim_h3_resolution)
                start_link = road_network.property_link_from_geoid(geoid)

                return Vehicle(
                    id=vehicle_id,
                    powertrain_id=powertrain_id,
                    powercurve_id=powercurve_id,
                    energy_source=energy_source,
                    geoid=geoid,
                    property_link=start_link,
                )

            except ValueError:
                return IOError(f"a numeric value could not be parsed from {row}")

    def has_passengers(self) -> bool:
        return len(self.passengers) > 0

    def has_route(self) -> bool:
        return len(self.route) != 0

    def add_passengers(self, new_passengers: Tuple[Passenger, ...]) -> Vehicle:
        """
        loads some passengers onto this vehicle
        :param self:
        :param new_passengers: the set of passengers we want to add
        :return: the updated vehicle
        """
        updated_passengers = copy.copy(self.passengers)
        for passenger in new_passengers:
            passenger_with_vehicle_id = passenger.add_vehicle_id(self.id)
            updated_passengers[passenger.id] = passenger_with_vehicle_id
        return self._replace(passengers=updated_passengers)

    def drop_off_passenger(self, passenger_id: PassengerId) -> Vehicle:
        if passenger_id not in self.passengers:
            return self
        updated_passengers = DictOps.remove_from_dict(self.passengers, passenger_id)
        return self._replace(passengers=updated_passengers)

    def __repr__(self) -> str:
        return f"Vehicle({self.id},{self.vehicle_state},{self.energy_source})"

    def plug_in_to(self, station_id: StationId, charger: Charger):
        return self._replace(plugged_in_charger=charger, station=station_id)

    def unplug(self):
        return self._replace(plugged_in_charger=None, station=None)

    def _reset_idle_stats(self) -> Vehicle:
        return self._replace(idle_time_s=0 * unit.seconds)

    def _reset_charge_intent(self) -> Vehicle:
        return self._replace(charger_intent=None, station_intent=None)

    def charge(self,
               powercurve: Powercurve,
               duration: s) -> Vehicle:

        """
        applies a charge event to a vehicle
        :param powercurve: the vehicle's powercurve model
        :param charger: the charger provided by the station
        :param duration: duration of this time step
        :return: the updated Vehicle
        """

        if not self.plugged_in_charger:
            raise EntityError("Vehicle cannot charge without a charger.")
        if self.energy_source.is_at_ideal_energy_limit():
            # TODO: we have to return the plug to the charger. But, this is outside the scope of the vehicle..
            #  So, I think the simulation state should handle the charge end termination state.
            return self
        else:
            updated_energy_source = powercurve.refuel(self.energy_source, self.plugged_in_charger, duration)
            return self._replace(energy_source=updated_energy_source)

    def move(self, road_network: RoadNetwork, power_train: Powertrain, time_step: s) -> Optional[Vehicle]:
        """
        Moves the vehicle and consumes energy.
        :param road_network:
        :param power_train:
        :param time_step:
        :return: the updated vehicle or None if moving is not possible.
        """
        if not self.has_route():
            return self.transition(VehicleState.IDLE)

        traverse_result = traverse(route_estimate=self.route, road_network=road_network, time_step=time_step)

        if not traverse_result:
            # TODO: Need to think about edge case where vehicle gets route where origin=destination.
            no_route_veh = self.assign_route(tuple())
            return no_route_veh

        experienced_route = traverse_result.experienced_route

        energy_used = power_train.energy_cost(experienced_route)
        step_distance = traverse_result.traversal_distance

        updated_energy_source = self.energy_source.use_energy(energy_used)
        less_energy_vehicle = self.battery_swap(updated_energy_source)

        remaining_route = traverse_result.remaining_route

        new_route_vehicle = less_energy_vehicle.assign_route(remaining_route)

        if not remaining_route:
            geoid = experienced_route[-1].link.end
            updated_location_vehicle = new_route_vehicle._replace(
                geoid=geoid,
                property_link=road_network.property_link_from_geoid(geoid),
                distance_traveled=self.distance_traveled + step_distance,

            )
        else:
            updated_location_vehicle = new_route_vehicle._replace(
                geoid=experienced_route[-1].link.end,
                property_link=remaining_route[0],
                distance_traveled=self.distance_traveled + step_distance,

            )

        return updated_location_vehicle

    def idle(self, time_step_s: s) -> Vehicle:
        if self.vehicle_state != VehicleState.IDLE:
            raise EntityError("vehicle.idle() method called but vehicle not in IDLE state.")

        idle_energy_rate = 0.8 * (unit.kilowatthour / unit.hour)

        idle_energy_kwh = idle_energy_rate * time_step_s.to(unit.hour)
        updated_energy_source = self.energy_source.use_energy(idle_energy_kwh)
        less_energy_vehicle = self.battery_swap(updated_energy_source)

        vehicle_w_stats = less_energy_vehicle._replace(idle_time_s=less_energy_vehicle.idle_time_s + time_step_s)

        return vehicle_w_stats

    def battery_swap(self, energy_source: EnergySource) -> Vehicle:
        return self._replace(energy_source=energy_source)

    def assign_route(self, route: Route) -> Vehicle:
        return self._replace(route=route)

    def set_charge_intent(self, station_id: StationId, charger: Charger):
        return self._replace(station_intent=station_id, charger_intent=charger)

    """
    TRANSITION FUNCTIONS
    --------------------
    """

    def can_transition(self, vehicle_state: VehicleState) -> bool:
        if not VehicleState.is_valid(vehicle_state):
            raise TypeError("Invalid vehicle state type.")
        elif self.vehicle_state == vehicle_state:
            return False
        elif self.has_passengers():
            return False
        else:
            return True

    def transition(self, vehicle_state: VehicleState) -> Optional[Vehicle]:
        previous_vehicle_state = self.vehicle_state
        if previous_vehicle_state == vehicle_state:
            return self
        elif self.can_transition(vehicle_state):
            transitioned_vehicle = self._replace(vehicle_state=vehicle_state)

            if previous_vehicle_state == VehicleState.IDLE:
                return transitioned_vehicle._reset_idle_stats()
            elif previous_vehicle_state == VehicleState.DISPATCH_STATION:
                return transitioned_vehicle._reset_charge_intent()

            return transitioned_vehicle
        else:
            return None<|MERGE_RESOLUTION|>--- conflicted
+++ resolved
@@ -24,13 +24,9 @@
 
 
 class Vehicle(NamedTuple):
-<<<<<<< HEAD
     """
     Tuple that represents a vehicle in the simulation
     """
-=======
-    # user-defined attributes
->>>>>>> 44f848b5
     id: VehicleId
     powertrain_id: PowertrainId
     powercurve_id: PowercurveId
