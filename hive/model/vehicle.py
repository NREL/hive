from __future__ import annotations

import copy
from typing import NamedTuple, Tuple, Dict, Optional

<<<<<<< HEAD
from hive.util.typealiases import *
=======
>>>>>>> 24de0e77
from hive.model.battery import Battery
from hive.model.charger import Charger
from hive.model.engine import Engine
from hive.model.passenger import Passenger
<<<<<<< HEAD
from hive.roadnetwork.position import Position
from hive.model.charger import Charger
=======
from hive.model.request import Request
>>>>>>> 24de0e77
from hive.model.vehiclestate import VehicleState, VehicleStateCategory
from hive.roadnetwork.position import Position
from hive.roadnetwork.route import Route
from hive.util.exception import *
from hive.util.typealiases import *


class Vehicle(NamedTuple):
    # fixed vehicle attributes
    id: VehicleId
    engine: Engine
    battery: Battery
    position: Position
    geoid: GeoId
    soc_upper_limit: Percentage = 1.0
    soc_lower_limit: Percentage = 0.0
    plugged_in_charger: Optional[Charger] = None
    route: Route = Route.empty()
    vehicle_state: VehicleState = VehicleState.IDLE
    # frozenmap implementation does not yet exist
    # https://www.python.org/dev/peps/pep-0603/
    passengers: Dict[PassengerId, Passenger] = {}
    # todo: p_locations: Dict[GeoId, PassengerId] = {}
    distance_traveled: float = 0.0

    def has_passengers(self) -> bool:
        return len(self.passengers) > 0

    def has_route(self) -> bool:
        return bool(self.route.has_route())

    def plugged_in(self) -> bool:
        return self.plugged_in_charger is not None

    def add_passengers(self, new_passengers: Tuple[Passenger, ...]) -> Vehicle:
        """
        loads some passengers onto this vehicle
        :param self:
        :param new_passengers: the set of passengers we want to add
        :return: the updated vehicle
        """
        updated_passengers = copy.copy(self.passengers)
        for passenger in new_passengers:
            passenger_with_vehicle_id = passenger.add_vehicle_id(self.id)
            updated_passengers[passenger.id] = passenger_with_vehicle_id
        return self._replace(passengers=updated_passengers)

    def __repr__(self) -> str:
        return f"Vehicle({self.id},{self.vehicle_state},{self.battery})"

    def _move(self) -> Vehicle:
        # take one route step
        # todo: need to update the GeoId here; i think this means the RoadNetwork
        #  needs to be in scope (a parameter of step/_move)
        this_route_step, updated_route = self.route.step_route()
        this_fuel_usage = self.engine.route_step_fuel_cost(this_route_step)
        updated_battery = self.battery.use_fuel(this_fuel_usage)
        return self._replace(
            position=this_route_step.position,
            battery=updated_battery,
            route=updated_route,
            distance_traveled=self.distance_traveled + this_route_step.distance
        )

    def step(self) -> Vehicle:
        """
        when an agent stays in the same vehicle state for two subsequent time steps,
        we perform their action in the transition.

        this may be charging, or, following a route.
        also may make a default state transition to IDLE if it is legal.
        :return:
        """
        step_type = VehicleStateCategory.from_vehicle_state(self.vehicle_state)

        if step_type == VehicleStateCategory.DO_NOTHING:
            return self  # NOOP

        elif step_type == VehicleStateCategory.CHARGE:
            # perform a CHARGE step
            if self.plugged_in_charger is None:
                raise StateOfChargeError(f"{self} cannot charge without a plugged-in charger")
            elif self.battery.soc() >= self.soc_upper_limit:
                # fall into IDLE state
                return self.transition(VehicleState.IDLE)
            else:
                # take one charging step
                return self._replace(
                    battery=self.battery.charge(self.plugged_in_charger)
                )

        elif step_type == VehicleStateCategory.MOVE:
            # perform a MOVE step
            if self.route.is_empty():
                if self.has_passengers():
                    raise RouteStepError(f"{self} no default behavior with empty route and on-board passengers")
                else:
                    return self.transition(VehicleState.IDLE)
            else:
                return self._move()

        else:
            raise NotImplementedError(f"Step function failed for undefined vehicle state category {step_type}")

    def battery_swap(self, battery: Battery) -> Vehicle:
        return self._replace(battery=battery)

    """
    TRANSITION FUNCTIONS
    --------------------
    """

    def can_transition(self, vehicle_state: VehicleState) -> bool:
        if not VehicleState.is_valid(vehicle_state):
            raise TypeError("Invalid vehicle state type.")

        if self.has_passengers():
            return False
        elif self.vehicle_state == vehicle_state:
            return True
        else:
            return True

    def transition(self, vehicle_state: VehicleState) -> Optional[Vehicle]:
        if self.vehicle_state == vehicle_state:
            return self
        elif not self.can_transition(vehicle_state):
            return None
        else:
            return self._replace(vehicle_state=vehicle_state)
<|MERGE_RESOLUTION|>--- conflicted
+++ resolved
@@ -3,20 +3,15 @@
 import copy
 from typing import NamedTuple, Tuple, Dict, Optional
 
-<<<<<<< HEAD
+
 from hive.util.typealiases import *
-=======
->>>>>>> 24de0e77
 from hive.model.battery import Battery
 from hive.model.charger import Charger
 from hive.model.engine import Engine
 from hive.model.passenger import Passenger
-<<<<<<< HEAD
+
 from hive.roadnetwork.position import Position
 from hive.model.charger import Charger
-=======
-from hive.model.request import Request
->>>>>>> 24de0e77
 from hive.model.vehiclestate import VehicleState, VehicleStateCategory
 from hive.roadnetwork.position import Position
 from hive.roadnetwork.route import Route
