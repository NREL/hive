from typing import NamedTuple

from hive.model.coordinate import Coordinate
from hive.util.typealiases import *


class Station(NamedTuple):
    id: StationId
<<<<<<< HEAD
    coordinate: Coordinate
=======
    coordinate: Coordinate
    geoid: GeoId
>>>>>>> 55ce5fae
<|MERGE_RESOLUTION|>--- conflicted
+++ resolved
@@ -6,9 +6,5 @@
 
 class Station(NamedTuple):
     id: StationId
-<<<<<<< HEAD
     coordinate: Coordinate
-=======
-    coordinate: Coordinate
-    geoid: GeoId
->>>>>>> 55ce5fae
+    geoid: GeoId