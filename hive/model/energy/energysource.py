from __future__ import annotations

from typing import NamedTuple, Optional

from hive.model.energy.energytype import EnergyType
from hive.util.typealiases import PowercurveId
from hive.util.exception import StateOfChargeError, UnitError
from hive.util.units import unit, kw, kwh, Ratio

from copy import copy


class EnergySource(NamedTuple):
    """
    a battery has a battery type, capacity and a energy
    """
    powercurve_id: PowercurveId
    energy_type: EnergyType
    ideal_energy_limit: kwh
    capacity: kwh
    energy: kwh
    max_charge_acceptance_kw: kw
    charge_threshold: kwh = 0.001 * unit.kilowatthour

    @classmethod
    def build(cls,
              powercurve_id: PowercurveId,
              energy_type: EnergyType,
<<<<<<< HEAD
              capacity: kwh,
              ideal_energy_limit: kwh,
              max_charge_acceptance_kw: kw = 50 * unit.kilowatt,
              soc: Ratio = 1.0,
              ) -> EnergySource:
=======
              capacity: KwH,
              max_charge_acceptance: Optional[KwH] = None,
              soc: Percentage = 1.0) -> EnergySource:
>>>>>>> b965104b
        """
        builds an EnergySource for a Vehicle
        :param powercurve_id: the id of the powercurve associated with charging this EnergySource
        :param energy_type: the type of energy used
        :param capacity: the fuel capacity of this EnergySource
        :param ideal_energy_limit: the energy that this EnergySource is limited to based on
        manufacturer requirements and implementation
        :param max_charge_acceptance_kw: the maximum charge power this vehicle can accept
        :param soc: the initial state of charge of this vehicle, in percentage
        :return:
        """
        if not max_charge_acceptance:
            max_charge_acceptance = capacity

        assert 0.0 <= soc <= 1.0, StateOfChargeError(
            f"constructing battery with illegal soc of {(soc * 100.0):.2f}%")
        assert 0.0 <= ideal_energy_limit <= capacity, StateOfChargeError(
            f"max charge acceptance {ideal_energy_limit} needs to be between zero and capacity {capacity} provided")
        assert capacity.units == unit.kilowatthour, UnitError(
            f"expected units of type {unit.kilowatthour}, but got {capacity.units}"
        )
        assert ideal_energy_limit.units == unit.kilowatthour, UnitError(
            f"expected units of type {unit.kilowatthour}, but got {ideal_energy_limit.units}"
        )
        assert max_charge_acceptance_kw.units == unit.kilowatt, UnitError(
            f"expected units of type {unit.kilowatt}, but got {max_charge_acceptance_kw.units}"
        )

        return EnergySource(powercurve_id,
                            energy_type,
                            capacity,
                            ideal_energy_limit,
                            capacity * soc,
                            max_charge_acceptance_kw)

    @property
    def soc(self) -> Ratio:
        """
        calculates the current state of charge as a Percentage
        :return: the percent SoC
        """
        return self.energy / self.capacity

<<<<<<< HEAD
    def is_at_ideal_energy_limit(self) -> bool:
=======
    def is_at_max_charge_acceptance(self) -> bool:
>>>>>>> b965104b
        """
        True if the EnergySource is at ideal energy limit 
        :return: bool
        """
<<<<<<< HEAD
        return self.energy >= self.ideal_energy_limit
=======
        return self.load >= self.max_charge_acceptance
>>>>>>> b965104b

    def not_at_ideal_energy_limit(self) -> bool:
        """
        True if the EnergySource is not at ideal energy limit 
        :return: bool
        """
        return self.energy < self.ideal_energy_limit

    def is_full(self) -> bool:
        """
        True if EnergySource is full
        :return: bool 
        """
        return (self.capacity - self.charge_threshold) < self.energy < (self.capacity + self.charge_threshold)

    def is_empty(self) -> bool:
        """
        True if the EnergySource is empty
        :return: bool
        """
        return self.energy <= 0.0

    def use_energy(self, fuel_used: kwh) -> EnergySource:
        """

        :param fuel_used:
        :return:
        """
        updated_energy = self.energy - fuel_used
        assert updated_energy >= 0.0, StateOfChargeError("Battery fell below 0% SoC")
        return self._replace(energy=updated_energy)

    def load_energy(self, fuel_gained: kwh) -> EnergySource:
        """
        adds energy up to the EnergySource's capacity
        :param fuel_gained: the fuel gained for this vehicle due to a charge event
        :return: the updated EnergySource with fuel added
        """
        updated_energy = min(self.capacity, self.energy + fuel_gained)
        return self._replace(energy=updated_energy)

    def __repr__(self) -> str:
        soc = self.soc * 100.0
<<<<<<< HEAD
        max_chrg = self.ideal_energy_limit
=======
        max_chrg = self.max_charge_acceptance
>>>>>>> b965104b
        return f"Battery({self.energy_type},cap={self.capacity}, max={max_chrg} soc={soc:.2f}%) "

    def copy(self) -> EnergySource:
        return copy(self)<|MERGE_RESOLUTION|>--- conflicted
+++ resolved
@@ -26,17 +26,12 @@
     def build(cls,
               powercurve_id: PowercurveId,
               energy_type: EnergyType,
-<<<<<<< HEAD
               capacity: kwh,
-              ideal_energy_limit: kwh,
+              ideal_energy_limit: Optional[kwh] = None,
               max_charge_acceptance_kw: kw = 50 * unit.kilowatt,
               soc: Ratio = 1.0,
               ) -> EnergySource:
-=======
-              capacity: KwH,
-              max_charge_acceptance: Optional[KwH] = None,
-              soc: Percentage = 1.0) -> EnergySource:
->>>>>>> b965104b
+
         """
         builds an EnergySource for a Vehicle
         :param powercurve_id: the id of the powercurve associated with charging this EnergySource
@@ -48,8 +43,8 @@
         :param soc: the initial state of charge of this vehicle, in percentage
         :return:
         """
-        if not max_charge_acceptance:
-            max_charge_acceptance = capacity
+        if not ideal_energy_limit:
+            ideal_energy_limit = capacity
 
         assert 0.0 <= soc <= 1.0, StateOfChargeError(
             f"constructing battery with illegal soc of {(soc * 100.0):.2f}%")
@@ -80,20 +75,14 @@
         """
         return self.energy / self.capacity
 
-<<<<<<< HEAD
     def is_at_ideal_energy_limit(self) -> bool:
-=======
-    def is_at_max_charge_acceptance(self) -> bool:
->>>>>>> b965104b
+
         """
         True if the EnergySource is at ideal energy limit 
         :return: bool
         """
-<<<<<<< HEAD
         return self.energy >= self.ideal_energy_limit
-=======
-        return self.load >= self.max_charge_acceptance
->>>>>>> b965104b
+
 
     def not_at_ideal_energy_limit(self) -> bool:
         """
@@ -137,11 +126,8 @@
 
     def __repr__(self) -> str:
         soc = self.soc * 100.0
-<<<<<<< HEAD
         max_chrg = self.ideal_energy_limit
-=======
-        max_chrg = self.max_charge_acceptance
->>>>>>> b965104b
+
         return f"Battery({self.energy_type},cap={self.capacity}, max={max_chrg} soc={soc:.2f}%) "
 
     def copy(self) -> EnergySource:
