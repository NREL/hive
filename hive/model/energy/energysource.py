from __future__ import annotations

from typing import NamedTuple, Optional

from hive.model.energy.energytype import EnergyType
from hive.util.typealiases import PowercurveId
from hive.util.exception import StateOfChargeError, UnitError
from hive.util.units import unit, kw, kwh, Ratio

from copy import copy


class EnergySource(NamedTuple):
    """
    A tuple to represent an energy source. Can be of a unique energy type (i.e. electirc, gasoline, etc)

    :param powercurve_id: The id of the powercurve this energy source will use.
    :type powercurve_id: :py:obj:`PowercurveId`
    :param energy_type: The energy type of this energy source.
    :type energy_type: :py:obj:`EnergySource`
    :param ideal_energy_limit: Refueling is considered complete when this energy limit is reached.
    :type ideal_energy_limit: :py:obj:`kwh`
    :param capacity: The total energy capacity of the energy source.
    :type capacity: :py:obj:`kwh`
    :param energy: The current energy level of the energy source.
    :type energy: :py:obj:`kwh`
    :param max_charge_acceptance_kw: The maximum charge acceptance this energy source can handle (electric only)
    :type max_charge_acceptance_kw: :py:obj:`kw`
    :param charge_threshold: A threshold parameter to allow for some floating point error.
    :type charge_threshold: :py:obj:`kwh`
    """
    powercurve_id: PowercurveId
    energy_type: EnergyType
    ideal_energy_limit: kwh
    capacity: kwh
    energy: kwh
    max_charge_acceptance_kw: kw
    charge_threshold: kwh = 0.001 * unit.kilowatthour

    @classmethod
    def build(cls,
              powercurve_id: PowercurveId,
              energy_type: EnergyType,
              capacity: kwh,
              ideal_energy_limit: Optional[kwh] = None,
              max_charge_acceptance_kw: kw = 50 * unit.kilowatt,
              soc: Ratio = 1.0,
              ) -> EnergySource:
<<<<<<< HEAD

=======
        """
        builds an EnergySource for a Vehicle
        :param powercurve_id: the id of the powercurve associated with charging this EnergySource
        :param energy_type: the type of energy used
        :param capacity: the fuel capacity of this EnergySource
        :param ideal_energy_limit: the energy that this EnergySource is limited to based on
        manufacturer requirements and implementation
        :param max_charge_acceptance_kw: the maximum charge power this vehicle can accept
        :param soc: the initial state of charge of this vehicle, in percentage
        :return:
        """
>>>>>>> d901cec3
        if not ideal_energy_limit:
            ideal_energy_limit = capacity

        assert 0.0 <= soc <= 1.0, StateOfChargeError(
            f"constructing battery with illegal soc of {(soc * 100.0):.2f}%")
        assert 0.0 <= ideal_energy_limit <= capacity, StateOfChargeError(
            f"max charge acceptance {ideal_energy_limit} needs to be between zero and capacity {capacity} provided")
        assert capacity.units == unit.kilowatthour, UnitError(
            f"expected units of type {unit.kilowatthour}, but got {capacity.units}"
        )
        assert ideal_energy_limit.units == unit.kilowatthour, UnitError(
            f"expected units of type {unit.kilowatthour}, but got {ideal_energy_limit.units}"
        )
        assert max_charge_acceptance_kw.units == unit.kilowatt, UnitError(
            f"expected units of type {unit.kilowatt}, but got {max_charge_acceptance_kw.units}"
        )

        return EnergySource(powercurve_id=powercurve_id,
                            energy_type=energy_type,
                            ideal_energy_limit=ideal_energy_limit,
                            capacity=capacity,
                            energy=capacity * soc,
                            max_charge_acceptance_kw=max_charge_acceptance_kw)

    @property
    def soc(self) -> Ratio:
        """
        calculates the current state of charge as a Ratio

        :return: the SoC (0-1)
        """
        return self.energy.magnitude / self.capacity.magnitude

    def is_at_ideal_energy_limit(self) -> bool:
        """
        True if the EnergySource is at ideal energy limit

        :return: True, if the energy level is equal to or greater than the ideal energy limit,
        within some epsilon, considering that charging curves can prevent reaching this ideal
        value.
        """
<<<<<<< HEAD
        return (self.energy + self.charge_threshold) >= self.ideal_energy_limit
=======
        return self.energy.magnitude + self.charge_epsilon.magnitude >= self.ideal_energy_limit.magnitude
>>>>>>> d901cec3

    def not_at_ideal_energy_limit(self) -> bool:
        """
        True if the EnergySource is not at ideal energy limit

        :return: bool
        """
        return not self.is_at_ideal_energy_limit()

    def is_full(self) -> bool:
        """
        True if EnergySource is at full capacity

        :return: bool 
        """
        return (self.capacity.magnitude - self.charge_threshold.magnitude) < \
            self.energy.magnitude < \
            (self.capacity.magnitude + self.charge_threshold.magnitude)

    def is_empty(self) -> bool:
        """
        True if the EnergySource is empty

        :return: bool
        """
        return self.energy <= 0.0

    def use_energy(self, fuel_used: kwh) -> EnergySource:
        """
<<<<<<< HEAD
        Uses energy and returns the updated energy source

        :param fuel_used: fuel used in kilowatt-hours
        :return: the updated energy source
=======
        subtract current fuel state by this amount
        :param fuel_used:
        :return:
>>>>>>> d901cec3
        """
        # slip out of units to make computation faster
        updated_energy = (self.energy.magnitude - fuel_used.magnitude)
        assert updated_energy >= 0.0, StateOfChargeError("Battery fell below 0% SoC")
        return self._replace(energy=updated_energy * unit.kilowatthour)

    def load_energy(self, fuel_gained: kwh) -> EnergySource:
        """
        adds energy up to the EnergySource's capacity

        :param fuel_gained: the fuel gained for this vehicle due to a refuel event
        :return: the updated EnergySource with fuel added
        """
        updated_energy = min(self.capacity.magnitude, self.energy.magnitude + fuel_gained.magnitude)
        return self._replace(energy=updated_energy * unit.kilowatthour)

    def __repr__(self) -> str:
        soc = self.soc * 100.0
        max_chrg = self.ideal_energy_limit

        return f"Battery({self.energy_type},cap={self.capacity}, max={max_chrg} soc={soc:.2f}%) "

    def copy(self) -> EnergySource:
        return copy(self)<|MERGE_RESOLUTION|>--- conflicted
+++ resolved
@@ -46,9 +46,6 @@
               max_charge_acceptance_kw: kw = 50 * unit.kilowatt,
               soc: Ratio = 1.0,
               ) -> EnergySource:
-<<<<<<< HEAD
-
-=======
         """
         builds an EnergySource for a Vehicle
         :param powercurve_id: the id of the powercurve associated with charging this EnergySource
@@ -60,7 +57,6 @@
         :param soc: the initial state of charge of this vehicle, in percentage
         :return:
         """
->>>>>>> d901cec3
         if not ideal_energy_limit:
             ideal_energy_limit = capacity
 
@@ -102,11 +98,7 @@
         within some epsilon, considering that charging curves can prevent reaching this ideal
         value.
         """
-<<<<<<< HEAD
-        return (self.energy + self.charge_threshold) >= self.ideal_energy_limit
-=======
         return self.energy.magnitude + self.charge_epsilon.magnitude >= self.ideal_energy_limit.magnitude
->>>>>>> d901cec3
 
     def not_at_ideal_energy_limit(self) -> bool:
         """
@@ -136,16 +128,10 @@
 
     def use_energy(self, fuel_used: kwh) -> EnergySource:
         """
-<<<<<<< HEAD
         Uses energy and returns the updated energy source
 
         :param fuel_used: fuel used in kilowatt-hours
         :return: the updated energy source
-=======
-        subtract current fuel state by this amount
-        :param fuel_used:
-        :return:
->>>>>>> d901cec3
         """
         # slip out of units to make computation faster
         updated_energy = (self.energy.magnitude - fuel_used.magnitude)
