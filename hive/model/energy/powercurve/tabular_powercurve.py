from __future__ import annotations

from typing import TypedDict, Dict, List, TYPE_CHECKING

import numpy as np

from hive.model.energy.powercurve.powercurve import Powercurve
from hive.model.energy.energytype import EnergyType
from hive.util.typealiases import PowercurveId
from hive.util.units import unit, s

if TYPE_CHECKING:
    from hive.model.energy.charger import Charger
    from hive.model.energy.energysource import EnergySource


class TabularPowerCurveInput(TypedDict):
    """
    Inputs for the TabularPowerCurve
    """
    name: str
    type: str
    power_type: str
    reported_max_charge_acceptance_kw: int
    step_size_seconds: int
    power_curve: List[Dict[float, float]]


class TabularPowercurve(Powercurve):
    """
    builds a tabular, interpolated lookup model from a file
    """

    def __init__(self, data: TabularPowerCurveInput):
        if 'name' not in data or 'power_type' not in data or 'step_size_seconds' not in data \
                or 'power_curve' not in data or 'reported_max_charge_acceptance_kw' not in data:
            raise IOError("invalid input file for tabular energy curve model")

        self.id = data['name']
        self.energy_type = EnergyType.from_string(data['power_type'])
        self.step_size_seconds = data['step_size_seconds'] * unit.seconds

        if self.energy_type is None:
            raise AttributeError(f"TabularPowercurve initialized with invalid energy type {self.energy_type}")

        charging_model = sorted(data['power_curve'], key=lambda x: x['soc'])
        self.max_charge_acceptance_kw = data['reported_max_charge_acceptance_kw'] * unit.kilowatt
        self._charging_soc = np.array(list(map(lambda x: x['soc'], charging_model)))
        self._charging_rate_kw = np.array(list(map(lambda x: x['kw'], charging_model))) * unit.kilowatt

    def get_id(self) -> PowercurveId:
        return self.id

    def get_energy_type(self) -> EnergyType:
        return self.energy_type

    def refuel(self,
               energy_source: EnergySource,
               charger: Charger,
<<<<<<< HEAD
               duration_seconds: s = 1 * unit.seconds) -> EnergySource:
=======
               duration: s = 1 * unit.seconds) -> EnergySource:
        """
         (estimated) energy rate due to fueling, based on an interpolated tabular lookup model
         :param energy_source: a vehicle's source of energy
         :param charger: has a capacity scaling effect on the energy_rate
         :param duration: the amount of time to charge for
         :return: energy rate in KwH for charging with the current state of the EnergySource
         """
>>>>>>> d901cec3

        # iterate for as many seconds in a time step, by step_size_seconds
        t = 0
        updated_energy = energy_source.copy()
        scale_factor = energy_source.max_charge_acceptance_kw.magnitude / self.max_charge_acceptance_kw.magnitude
        duration_secs = duration.to(unit.seconds).magnitude
        while t < duration_secs and updated_energy.not_at_ideal_energy_limit():
            soc = updated_energy.soc * 100  # scaled to [0, 100]

            # charging.py line 76:
            veh_kw_rate = np.interp(soc, self._charging_soc, self._charging_rate_kw) * scale_factor
            charge_power_kw = min(veh_kw_rate, charger.power.magnitude)
            kwh = charge_power_kw * self.step_size_seconds.to(unit.hours).magnitude

            updated_energy = updated_energy.load_energy(kwh * unit.kilowatthour)
            t += self.step_size_seconds.magnitude

        return updated_energy<|MERGE_RESOLUTION|>--- conflicted
+++ resolved
@@ -57,9 +57,6 @@
     def refuel(self,
                energy_source: EnergySource,
                charger: Charger,
-<<<<<<< HEAD
-               duration_seconds: s = 1 * unit.seconds) -> EnergySource:
-=======
                duration: s = 1 * unit.seconds) -> EnergySource:
         """
          (estimated) energy rate due to fueling, based on an interpolated tabular lookup model
@@ -68,7 +65,6 @@
          :param duration: the amount of time to charge for
          :return: energy rate in KwH for charging with the current state of the EnergySource
          """
->>>>>>> d901cec3
 
         # iterate for as many seconds in a time step, by step_size_seconds
         t = 0
