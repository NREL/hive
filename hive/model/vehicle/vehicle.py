--- conflicted
+++ resolved
@@ -36,13 +36,8 @@
     mechatronics_id: MechatronicsId
     energy: Dict[EnergyType, float]
 
-<<<<<<< HEAD
-    # current vehicle location
-    link: Link
-=======
     # location
     position: EntityPosition
->>>>>>> a9da1d56
 
     # vehicle planning/operational properties
     vehicle_state: VehicleState
@@ -55,7 +50,6 @@
     distance_traveled_km: Kilometers = 0.0
 
     membership: Membership = Membership()
-
 
     @property
     def geoid(self):
@@ -101,16 +95,11 @@
                     'schedule_id')  # if None, it signals an autonomous vehicle, otherwise, human with schedule
                 home_base_id = row.get('home_base_id')
                 if schedule_id and not schedule_id in environment.schedules.keys():
-<<<<<<< HEAD
-                    raise IOError(f"was not able to find schedule '{schedule_id}' in environment for vehicle {vehicle_id}")
+                    raise IOError(
+                        f"was not able to find schedule '{schedule_id}' in environment for vehicle {vehicle_id}")
                 allows_pooling = bool(row['allows_pooling']) if row.get('allows_pooling') is not None else False
                 available_seats = int(row.get('available_seats', 0))
                 driver_state = DriverState.build(vehicle_id, schedule_id, home_base_id, allows_pooling)
-=======
-                    raise IOError(
-                        f"was not able to find schedule '{schedule_id}' in environment for vehicle {vehicle_id}")
-                driver_state = DriverState.build(vehicle_id, schedule_id, home_base_id)
->>>>>>> a9da1d56
 
                 geoid = h3.geo_to_h3(lat, lon, road_network.sim_h3_resolution)
                 start_position = road_network.position_from_geoid(geoid)
@@ -212,25 +201,4 @@
         :return:
         """
         updated_membership = self.membership.add_membership(membership_id)
-        return self._replace(membership=updated_membership)
-
-    # todo: manage this in the vehicle state instead
-    # def add_passengers(self, n_passengers: int) -> Optional[Vehicle]:
-    #     """
-    #     adds some passengers to the vehicle
-    #
-    #     :param n_passengers: the number of passengers to add
-    #     :returns: the updated vehicle, or None if there are not enough seats available
-    #     """
-    #     if n_passengers > self.available_seats:
-    #         return None
-    #     else:
-    #         updated = self._replace(
-    #             available_seats=self.available_seats - n_passengers
-    #         )
-    #         return updated
-    #
-    # def remove_passengers(self, n_passengers: int) -> Optional[Vehicle]:
-    #     """
-    #     remove some passengers from this vehicle
-    #     """+        return self._replace(membership=updated_membership)