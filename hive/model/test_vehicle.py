--- conflicted
+++ resolved
@@ -159,7 +159,6 @@
         self.assertNotEqual(moved_vehicle.geoid, m2.geoid)
         self.assertNotEqual(m2.property_link.link.start, m3.property_link.link.start)
 
-<<<<<<< HEAD
     def test_charge(self):
         vehicle = TestVehicle.mock_vehicle().transition(VehicleState.CHARGING_STATION)
         power_curve = TestVehicle.mock_powercurve()
@@ -177,7 +176,7 @@
         result = vehicle_full.charge(power_curve, Charger.DCFC, time_step_size_secs)
         self.assertEqual(result.energy_source.load, vehicle_full.energy_source.load, "should have not charged")
         self.assertEqual(result.vehicle_state, VehicleState.IDLE, "should have been moved to an idle state")
-=======
+
     def test_from_string_good_row(self):
         """
         should take a row of data, ignoring spaces, and return a vehicle
@@ -218,21 +217,20 @@
         row = "test_id,37 ,122,no-good   ,leaf       ,150            ,0.5"
         result = Vehicle.from_string(row, self.mock_network())
         self.assertIsInstance(result, IOError, "the powertrain should cause failure")
-    
+
     @skip("vehicles don't have energycurves yet")
     def test_from_string_bad_energycurve(self):
         #      id     ,lat,lon,powertrain,energycurve,energy_capacity,initial_soc
         row = "test_id,37 ,122,leaf      ,beef       ,150            ,0.5"
         result = Vehicle.from_string(row, self.mock_network())
         self.assertIsInstance(result, IOError, "the energycurve should cause failure")
-        
+
     def test_from_string_bad_initial_soc(self):
         #      id     ,lat,lon,powertrain,energycurve,energy_capacity,initial_soc
         row = "test_id,37 ,122,leaf      ,leaf       ,150            ,1.5"
         result = Vehicle.from_string(row, self.mock_network())
         self.assertIsInstance(result, IOError, "the initial_soc should cause failure")
 
->>>>>>> c24cbb56
 
     @classmethod
     def mock_powertrain(cls) -> Powertrain:
