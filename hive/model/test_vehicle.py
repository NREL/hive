from unittest import TestCase, skip

from h3 import h3

from hive.model.battery import Battery
from hive.model.coordinate import Coordinate
from hive.model.request import Request
from hive.model.vehicle import Vehicle
from hive.model.vehiclestate import VehicleState
from hive.roadnetwork.route import Route
from hive.roadnetwork.routestep import RouteStep
<<<<<<< HEAD
from hive.util.helpers import TupleOps
from hive.util.typealiases import KwH
=======
>>>>>>> f0a947bd


class TestVehicle(TestCase):
    def test_has_passengers(self):
        self.assertEqual(TestVehicle.mock_vehicle().has_passengers(), False, "should have no passengers")
        updated_vehicle = TestVehicle.mock_vehicle().add_passengers(TestVehicle.mock_request().passengers)
        self.assertEqual(updated_vehicle.has_passengers(), True, "should have passengers")

    def test_has_route(self):
        self.assertEqual(TestVehicle.mock_vehicle().has_route(), False, "should have no route")
        updated_vehicle = TestVehicle.mock_vehicle()._replace(route=TestVehicle.mock_route())
        self.assertEqual(updated_vehicle.has_route(), True, "should have a route")

    @skip("test not yet implemented")
    def test_add_passengers(self):
        no_pass_veh = TestVehicle.mock_vehicle()
        mock_request = TestVehicle.mock_request()

        self.assertEqual(no_pass_veh.has_passengers(), False)
        with_pass_veh = no_pass_veh.add_passengers(mock_request.passengers)
        self.assertEqual(len(with_pass_veh.passengers), len(mock_request.passengers))

    @skip("test not yet implemented")
    def test_battery_swap(self):
        self.fail()

    def test_transition_idle(self):
        non_idling_vehicle = TestVehicle.mock_vehicle()._replace(route=TestVehicle.mock_route(),
                                                                 vehicle_state=VehicleState.REPOSITIONING)
        transitioned = non_idling_vehicle.transition(VehicleState.IDLE)
        self.assertEqual(transitioned.vehicle_state, VehicleState.IDLE, "should have transitioned into an idle state")

    def test_transition_repositioning(self):
        idle_vehicle = TestVehicle.mock_vehicle()
<<<<<<< HEAD
        route = TestVehicle.mock_route()
        first_route_step, remaining_route = TupleOps.head_tail(route.route)
=======
>>>>>>> f0a947bd
        self.assertNotEqual(idle_vehicle.vehicle_state, VehicleState.REPOSITIONING,
                            "test vehicle should not begin in repositioning state")

        transitioned = idle_vehicle.transition(VehicleState.REPOSITIONING)
        self.assertEqual(transitioned.position, idle_vehicle.position,
                         "vehicle position should not be changed")

    def test_transition_dispatch_trip(self):
        """
        given a Vehicle in an IDLE state,
        - assign it to a DISPATCH_TRIP state via Vehicle.transition_dispatch_trip
          - confirm the vehicle state is correctly updated
        """
        idle_vehicle = TestVehicle.mock_vehicle()
<<<<<<< HEAD
        dispatch_route = TestVehicle.mock_route()
        service_route = TestVehicle.mock_service_route()
        first_route_step, remaining_route = TupleOps.head_tail(dispatch_route.route)
=======
>>>>>>> f0a947bd

        # check on transition function result
        transitioned = idle_vehicle.transition(VehicleState.DISPATCH_TRIP)
        self.assertIsInstance(transitioned, Vehicle, "result should be a Vehicle, not an Exception")
        self.assertEqual(transitioned.position, idle_vehicle.position,
                         "vehicle position should not be changed")

    def test_transition_servicing_trip(self):
        idle_vehicle = TestVehicle.mock_vehicle()
<<<<<<< HEAD
        service_route = TestVehicle.mock_service_route()
        request = TestVehicle.mock_request()
        first_route_step, remaining_route = TupleOps.head_tail(service_route.route)
=======
>>>>>>> f0a947bd

        transitioned = idle_vehicle.transition(VehicleState.SERVICING_TRIP)

        self.assertIsInstance(transitioned, Vehicle, "result should be a Vehicle, not an Exception")
        self.assertEqual(transitioned.position, idle_vehicle.position,
                         "vehicle position should not be changed")

    def test_transition_dispatch_station(self):
        idle_vehicle = TestVehicle.mock_vehicle()

        transitioned = idle_vehicle.transition(VehicleState.DISPATCH_TRIP)
        self.assertIsInstance(transitioned, Vehicle, "result should be a Vehicle, not an Exception")
        self.assertEqual(transitioned.position, idle_vehicle.position,
                         "vehicle position should not be changed")

    def test_transition_charging_station(self):
        idle_vehicle = TestVehicle.mock_vehicle()

        transitioned = idle_vehicle.transition(VehicleState.CHARGING_STATION)
        self.assertIsInstance(transitioned, Vehicle, "result should be a Vehicle, not an Exception")
        self.assertEqual(transitioned.position, idle_vehicle.position,
                         "vehicle position should not be changed")

    def test_transition_dispatch_base(self):
        idle_vehicle = TestVehicle.mock_vehicle()

        transitioned = idle_vehicle.transition(VehicleState.DISPATCH_BASE)
        self.assertIsInstance(transitioned, Vehicle, "result should be a Vehicle, not an Exception")
        self.assertEqual(transitioned.position, idle_vehicle.position,
                         "vehicle position should not be changed")

    def test_transition_charging_base(self):
        idle_vehicle = TestVehicle.mock_vehicle()

        transitioned = idle_vehicle.transition(VehicleState.CHARGING_BASE)
        self.assertIsInstance(transitioned, Vehicle, "result should be a Vehicle, not an Exception")
        self.assertEqual(transitioned.position, idle_vehicle.position,
                         "vehicle position should not be changed")

    def test_transition_reserve_base(self):
        idle_vehicle = TestVehicle.mock_vehicle()

        transitioned = idle_vehicle.transition(VehicleState.RESERVE_BASE)
        self.assertIsInstance(transitioned, Vehicle, "result should be a Vehicle, not an Exception")
        self.assertEqual(transitioned.position, idle_vehicle.position,
                         "vehicle position should not be changed")

    def test_can_transition_good(self):
        mock_request = TestVehicle.mock_request()
        idle_veh = TestVehicle.mock_vehicle()
        veh_serving_trip = idle_veh.transition(VehicleState.SERVICING_TRIP)
        veh_w_pass = veh_serving_trip.add_passengers(mock_request.passengers)

        veh_can_trans =veh_w_pass.can_transition(VehicleState.SERVICING_TRIP)

        self.assertEqual(veh_can_trans, True)

    def test_can_transition_bad(self):
        mock_request = TestVehicle.mock_request()
        idle_veh = TestVehicle.mock_vehicle()
        veh_serving_trip = idle_veh.transition(VehicleState.SERVICING_TRIP)
        veh_w_pass = veh_serving_trip.add_passengers(mock_request.passengers)

        veh_can_trans = veh_w_pass.can_transition(VehicleState.IDLE)

        self.assertEqual(veh_can_trans, False)

    @classmethod
    def mock_vehicle(cls) -> Vehicle:
        return Vehicle("test_vehicle",
                       "test_engine",
                       Battery.build("test_battery", 100),
                       Coordinate(0, 0),
                       h3.geo_to_h3(0, 0, 11)
                       )

    @classmethod
    def mock_request(cls) -> Request:
        return Request.build("test_request",
                             origin=Coordinate(0, 0),
                             destination=Coordinate(10, 10),
                             origin_geoid=h3.geo_to_h3(0, 0, 11),
                             destination_geoid=h3.geo_to_h3(10, 10, 11),
                             departure_time=0,
                             cancel_time=10,
                             passengers=2)

    @classmethod
    def mock_route(cls) -> Route:
        return Route(route=(RouteStep(Coordinate(0, 5), 5),
                            RouteStep(Coordinate(5, 5), 5),
                            RouteStep(Coordinate(5, 10), 5),
                            RouteStep(Coordinate(10, 10), 5)),
                     total_distance=20,
                     total_travel_time=4)
<|MERGE_RESOLUTION|>--- conflicted
+++ resolved
@@ -9,11 +9,6 @@
 from hive.model.vehiclestate import VehicleState
 from hive.roadnetwork.route import Route
 from hive.roadnetwork.routestep import RouteStep
-<<<<<<< HEAD
-from hive.util.helpers import TupleOps
-from hive.util.typealiases import KwH
-=======
->>>>>>> f0a947bd
 
 
 class TestVehicle(TestCase):
@@ -48,11 +43,6 @@
 
     def test_transition_repositioning(self):
         idle_vehicle = TestVehicle.mock_vehicle()
-<<<<<<< HEAD
-        route = TestVehicle.mock_route()
-        first_route_step, remaining_route = TupleOps.head_tail(route.route)
-=======
->>>>>>> f0a947bd
         self.assertNotEqual(idle_vehicle.vehicle_state, VehicleState.REPOSITIONING,
                             "test vehicle should not begin in repositioning state")
 
@@ -67,12 +57,6 @@
           - confirm the vehicle state is correctly updated
         """
         idle_vehicle = TestVehicle.mock_vehicle()
-<<<<<<< HEAD
-        dispatch_route = TestVehicle.mock_route()
-        service_route = TestVehicle.mock_service_route()
-        first_route_step, remaining_route = TupleOps.head_tail(dispatch_route.route)
-=======
->>>>>>> f0a947bd
 
         # check on transition function result
         transitioned = idle_vehicle.transition(VehicleState.DISPATCH_TRIP)
@@ -82,12 +66,6 @@
 
     def test_transition_servicing_trip(self):
         idle_vehicle = TestVehicle.mock_vehicle()
-<<<<<<< HEAD
-        service_route = TestVehicle.mock_service_route()
-        request = TestVehicle.mock_request()
-        first_route_step, remaining_route = TupleOps.head_tail(service_route.route)
-=======
->>>>>>> f0a947bd
 
         transitioned = idle_vehicle.transition(VehicleState.SERVICING_TRIP)
 
