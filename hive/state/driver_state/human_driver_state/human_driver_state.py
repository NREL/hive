--- conflicted
+++ resolved
@@ -157,14 +157,11 @@
         else:
             return None
 
-<<<<<<< HEAD
+        return i
+
     def update(self,
                sim: 'SimulationState',
                env: 'Environment') -> Tuple[Optional[Exception], Optional['SimulationState']]:
-=======
-    def update(self, sim: SimulationState, env: Environment) -> Tuple[
-        Optional[Exception], Optional[SimulationState]]:
->>>>>>> 15b14d37
         """
         test that the agent is unavailable to work. if not, transition to an available state.
 
