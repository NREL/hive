from __future__ import annotations

import functools as ft
import logging
import immutables
from typing import Tuple, Optional, NamedTuple, TYPE_CHECKING, Callable, List

from hive.dispatcher.instruction_generator.instruction_generator import InstructionGenerator
from hive.dispatcher.instruction_generator.instruction_generator_ops import generate_instructions
from hive.state.simulation_state import simulation_state_ops
from hive.state.simulation_state.simulation_state import SimulationState
from hive.state.simulation_state.update.simulation_update import SimulationUpdateFunction
from hive.state.simulation_state.update.step_simulation_ops import (
    perform_vehicle_state_updates,
    apply_instructions,
    log_instructions,
    instruction_generator_update_fn,
    UserProvidedUpdateAccumulator,
    perform_driver_state_updates,
)
from hive.util.dict_ops import DictOps

if TYPE_CHECKING:
    from hive.runner.environment import Environment
<<<<<<< HEAD
    from hive.util.typealiases import VehicleId
    from hive.dispatcher.instruction.instruction import Instruction
=======
    from hive.dispatcher.instruction.instructions import Instruction
    from hive.model.sim_time import SimTime
>>>>>>> 15b90b24

log = logging.getLogger(__name__)


class StepSimulation(NamedTuple, SimulationUpdateFunction):
    instruction_generators: Tuple[InstructionGenerator, ...]
    instruction_generator_update_fn: Callable[
        [InstructionGenerator, SimulationState], Optional[InstructionGenerator]] = lambda a, b: None

    def update(
            self,
            simulation_state: SimulationState,
            env: Environment,
    ) -> Tuple[SimulationState, Optional[StepSimulation]]:
        """
        generates all instructions for this time step and then attempts to apply them to the SimulationState
        upon completion, returns the modified simulation state along with any reports and additionally, returns
        an updated version of the StepSimulation (in the case of any modifications to the InstructionGenerators)

        before beginning, it first calls a provided update function on the set of InstructionGenerators for any
        control models injected by the user

        :param simulation_state: state to modify
        :param env: the sim environment
        :return: updated simulation state, with reports, along with the (optionally) updated StepSimulation
        """
        # allow the user to inject changes to the InstructionGenerators
        # TODO: I refactored the UserProvidedUpdateAccumulator to raise any errors due to a problem I had where it
        #  was failing silently. Once we decide on our error handling strategy we should revisit this. -NR
        user_update_result = ft.reduce(
            instruction_generator_update_fn(self.instruction_generator_update_fn, simulation_state),
            self.instruction_generators,
            UserProvidedUpdateAccumulator()
        )

        sim_with_drivers_updated = perform_driver_state_updates(simulation_state, env)

        i_stack, updated_i_gens = generate_instructions(
            user_update_result.updated_fns,
            sim_with_drivers_updated,
            env)

        # pops the top instruction from the stack. this could be replaced with something like a priority queue
        final_instructions = ()
        for vid in i_stack.keys():
            i, _ = DictOps.pop_from_stack_dict(i_stack, vid)
            if not i:
                continue
            else:
                final_instructions = (i,) + final_instructions


        log_instructions(final_instructions, env, simulation_state.sim_time)

        # update drivers, update vehicles
        sim_with_instructions = apply_instructions(sim_with_drivers_updated, env, final_instructions)
        sim_vehicles_updated = perform_vehicle_state_updates(simulation_state=sim_with_instructions, env=env)

        # advance the simulation one time step
        sim_next_time_step = simulation_state_ops.tick(sim_vehicles_updated)

        updated_step_simulation = self._replace(instruction_generators=updated_i_gens)
        return sim_next_time_step, updated_step_simulation<|MERGE_RESOLUTION|>--- conflicted
+++ resolved
@@ -2,8 +2,7 @@
 
 import functools as ft
 import logging
-import immutables
-from typing import Tuple, Optional, NamedTuple, TYPE_CHECKING, Callable, List
+from typing import Tuple, Optional, NamedTuple, TYPE_CHECKING, Callable
 
 from hive.dispatcher.instruction_generator.instruction_generator import InstructionGenerator
 from hive.dispatcher.instruction_generator.instruction_generator_ops import generate_instructions
@@ -22,13 +21,6 @@
 
 if TYPE_CHECKING:
     from hive.runner.environment import Environment
-<<<<<<< HEAD
-    from hive.util.typealiases import VehicleId
-    from hive.dispatcher.instruction.instruction import Instruction
-=======
-    from hive.dispatcher.instruction.instructions import Instruction
-    from hive.model.sim_time import SimTime
->>>>>>> 15b90b24
 
 log = logging.getLogger(__name__)
 
@@ -80,7 +72,6 @@
             else:
                 final_instructions = (i,) + final_instructions
 
-
         log_instructions(final_instructions, env, simulation_state.sim_time)
 
         # update drivers, update vehicles
