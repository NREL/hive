--- conflicted
+++ resolved
@@ -5,12 +5,7 @@
 
 from hive.model.roadnetwork.route import Route, route_cooresponds_with_entities
 from hive.runner.environment import Environment
-<<<<<<< HEAD
-from hive.state.vehicle_state.vehicle_state import VehicleState
-=======
-from hive.state.simulation_state import simulation_state_ops
 from hive.state.vehicle_state.vehicle_state import VehicleState, VehicleStateInstanceId
->>>>>>> 144d3e47
 from hive.state.vehicle_state import vehicle_state_ops
 from hive.state.vehicle_state.idle import Idle
 from hive.state.vehicle_state.reserve_base import ReserveBase
@@ -48,10 +43,6 @@
 
     def enter(self, sim: SimulationState,
               env: Environment) -> Tuple[Optional[Exception], Optional[SimulationState]]:
-<<<<<<< HEAD
-=======
-
->>>>>>> 144d3e47
         base = sim.bases.get(self.base_id)
         vehicle = sim.vehicles.get(self.vehicle_id)
         is_valid = route_cooresponds_with_entities(self.route, vehicle.position,
