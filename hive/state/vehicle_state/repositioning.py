--- conflicted
+++ resolved
@@ -1,11 +1,6 @@
 from __future__ import annotations
-<<<<<<< HEAD
-
-from typing import NamedTuple, Tuple, Optional, TYPE_CHECKING
-=======
 from typing import NamedTuple, Tuple, Optional, TYPE_CHECKING
 from uuid import uuid4
->>>>>>> 144d3e47
 
 from hive.model.roadnetwork.route import Route, route_cooresponds_with_entities
 from hive.runner.environment import Environment
@@ -51,10 +46,6 @@
 
     def enter(self, sim: SimulationState,
               env: Environment) -> Tuple[Optional[Exception], Optional[SimulationState]]:
-<<<<<<< HEAD
-=======
-
->>>>>>> 144d3e47
         vehicle = sim.vehicles.get(self.vehicle_id)
         is_valid = route_cooresponds_with_entities(self.route,
                                                    vehicle.position) if vehicle else False
@@ -110,13 +101,5 @@
                 f"failure during Repositioning._perform_update for vehicle {self.vehicle_id}")
             response.__cause__ = move_error
             return response, None
-<<<<<<< HEAD
-=======
-        elif not moved_vehicle:
-            return SimulationStateError(
-                f"vehicle {self.vehicle_id} not found; context: {context}"), None
-        elif moved_vehicle.vehicle_state.vehicle_state_type == VehicleStateType.OUT_OF_SERVICE:
-            return None, move_result.sim
->>>>>>> 144d3e47
         else:
             return None, move_sim