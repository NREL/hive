from typing import Tuple, Optional, NamedTuple

from hive.model.energy.charger import Charger
from hive.model.energy.energytype import EnergyType
from hive.model.roadnetwork.route import Route
from hive.model.roadnetwork.routetraversal import traverse, RouteTraversal
from hive.runner.environment import Environment
from hive.state.simulation_state import simulation_state_ops
from hive.state.vehicle_state.out_of_service import OutOfService
from hive.util.exception import SimulationStateError
from hive.util.typealiases import StationId, RequestId
from hive.util.typealiases import VehicleId


def charge(sim: 'SimulationState',
           env: Environment,
           vehicle_id: VehicleId,
           station_id: StationId,
           charger: Charger) -> Tuple[Optional[Exception], Optional['SimulationState']]:
    """
    apply any effects due to a vehicle being advanced one discrete time unit in this VehicleState
    :param sim: the simulation state
    :param env: the simulation environment
    :param vehicle_id: the vehicle transitioning
    :param station_id: the station where we are charging
    :param charger: the charger we are using
    :return: an exception due to failure or an optional updated simulation
    """

    vehicle = sim.vehicles.get(vehicle_id)
    mechatronics = env.mechatronics.get(vehicle.mechatronics_id) if vehicle else None
    station = sim.stations.get(station_id)

    if not vehicle:
        return SimulationStateError(f"vehicle {vehicle_id} not found"), None
    elif not mechatronics:
        return SimulationStateError(f"invalid mechatronics_id {vehicle.mechatronics_id}"), None
    elif not station:
        return SimulationStateError(f"station {station_id} not found"), None
    elif mechatronics.is_full(vehicle):
        return SimulationStateError(f"vehicle {vehicle_id} is full but still attempting to charge"), None
    else:
        charged_vehicle = mechatronics.add_energy(vehicle, charger, sim.sim_timestep_duration_seconds)

        # TODO: make this flexible wrt energy type (i.e. gasoline)
        # determine price of charge event
<<<<<<< HEAD
        kwh_transacted = updated_energy_source.energy_kwh - vehicle.energy_source.energy_kwh  # kwh
        charger_price = station.charger_prices_per_kwh.get(charger)  # Currency
=======
        kwh_transacted = charged_vehicle.energy[EnergyType.ELECTRIC] - vehicle.energy[EnergyType.ELECTRIC]  # kwh
        charger_price = station.charger_prices.get(charger)  # Currency
>>>>>>> ab6d9bf7
        charging_price = kwh_transacted * charger_price if charger_price else 0.0

        # perform updates
        updated_vehicle = charged_vehicle.send_payment(charging_price)
        updated_station = station.receive_payment(charging_price)

        veh_error, sim_with_vehicle = simulation_state_ops.modify_vehicle(sim, updated_vehicle)
        if veh_error:
            return veh_error, None
        else:

            # log charge event
            report = {
                'report_type': 'charge_event',
                'vehicle_id': vehicle_id,
                'station_id': station_id,
                'charge_amount': str(kwh_transacted),
                'charge_price': str(charging_price),
                'charger_type': str(charger),
                'charge_duration_seconds': str(sim.sim_timestep_duration_seconds),
                'sim_time': sim.sim_time,
            }
            env.reporter.sim_report(report)

            return simulation_state_ops.modify_station(sim_with_vehicle, updated_station)


class MoveResult(NamedTuple):
    sim: 'SimulationState'
    route_traversal: RouteTraversal = RouteTraversal()


def _apply_route_traversal(sim: 'SimulationState',
                           env: Environment,
                           vehicle_id: VehicleId,
                           route: Route) -> Tuple[Optional[Exception], Optional[MoveResult]]:
    """
    Moves the vehicle and consumes energy.

    :param sim: the simulation state
    :param env: the simulation environment
    :param vehicle_id: the vehicle moving
    :param route: the route for the vehicle
    :return: an error, or a traverse result, or (None, None) if no traversal occurred
    """
    vehicle = sim.vehicles.get(vehicle_id)
    mechatronics = env.mechatronics.get(vehicle.mechatronics_id)
    error, traverse_result = traverse(
        route_estimate=route,
        duration_seconds=sim.sim_timestep_duration_seconds,
    )
    if not vehicle:
        return SimulationStateError(f"vehicle {vehicle_id} not found"), None
    elif not mechatronics:
        return SimulationStateError(f"cannot find {vehicle.mechatronics_id} in environment"), None
    elif error:
        return error, None
    elif not traverse_result:
        return traverse_result, None
    elif isinstance(traverse_result, Exception):
        return traverse_result, None
    else:
        # todo: we allow the agent to traverse only bounded by time, not energy;
        #   so, it is possible for the vehicle to travel farther in a time step than
        #   they have fuel to travel. this can create an error on the location of
        #   any agents at the time step where they run out of fuel. feels like an
        #   acceptable edge case but we could improve. rjf 20200309

        experienced_route = traverse_result.experienced_route
        less_energy_vehicle = mechatronics.move(vehicle, experienced_route)
        step_distance_km = traverse_result.traversal_distance_km
        remaining_route = traverse_result.remaining_route

        if not remaining_route:
            geoid = experienced_route[-1].end
            link = sim.road_network.link_from_geoid(geoid)
            updated_vehicle = less_energy_vehicle.modify_link(link=link)
        else:
            updated_vehicle = less_energy_vehicle.modify_link(link=remaining_route[0])

        error, updated_sim = simulation_state_ops.modify_vehicle(
            sim,
            updated_vehicle.tick_distance_traveled_km(step_distance_km),
        )
        if error:
            return error, None
        else:
            return None, MoveResult(updated_sim, traverse_result)


def _go_out_of_service_on_empty(sim: 'SimulationState',
                                env: Environment,
                                vehicle_id: VehicleId) -> Tuple[Optional[Exception], Optional['SimulationState']]:
    """
    sets a vehicle to OutOfService if it is out of energy after a move event
    :param sim: the sim after a move event
    :param env: the sim environment
    :param vehicle_id: the vehicle that moved
    :return: an optional error, or an optional sim with the out of service vehicle, or (None, None) if no changes
    """
    moved_vehicle = sim.vehicles.get(vehicle_id)
    mechatronics = env.mechatronics.get(moved_vehicle.mechatronics_id)
    if not moved_vehicle:
        return SimulationStateError(f"vehicle {vehicle_id} not found"), None
    elif not mechatronics:
        return SimulationStateError(f"cannot find {moved_vehicle.mechatronics_id} in environment"), None
    elif mechatronics.is_empty(moved_vehicle):
        error, exit_sim = moved_vehicle.vehicle_state.exit(sim, env)
        if error:
            return error, None
        else:
            next_state = OutOfService(vehicle_id)
            return next_state.enter(exit_sim, env)
    else:
        return None, None


def move(sim: 'SimulationState',
         env: Environment,
         vehicle_id: VehicleId,
         route: Route) -> Tuple[Optional[Exception], Optional[MoveResult]]:
    """
    moves the vehicle, and moves to OutOfService if resulting vehicle energy is empty
    :param sim: the sim state
    :param env: the sim environment
    :param vehicle_id: the vehicle to move
    :param route: the route for the vehicle
    :return: an optional error,
             or an optional sim with moved/OutOfService vehicle (or no change if no traversal occurred)
    """
    move_error, move_result = _apply_route_traversal(sim, env, vehicle_id, route)
    if move_error:
        return move_error, None
    elif not move_result:
        return None, MoveResult(sim)
    else:
        empty_check_error, empty_vehicle_sim = _go_out_of_service_on_empty(move_result.sim, env, vehicle_id)
        if empty_check_error:
            return empty_check_error, None
        elif empty_vehicle_sim:
            return None, MoveResult(empty_vehicle_sim)
        else:
            return None, move_result


def pick_up_trip(sim: 'SimulationState',
                 env: Environment,
                 vehicle_id: VehicleId,
                 request_id: RequestId) -> Tuple[Optional[Exception], Optional['SimulationState']]:
    """
    has a vehicle pick up a trip and receive payment for it
    :param sim: the sim state
    :param env: the sim environment
    :param vehicle_id: the vehicle picking up the request
    :param request_id: the request to pick up
    :return: an error, or, the sim with the request picked up by the vehicle
    """
    vehicle = sim.vehicles.get(vehicle_id)
    request = sim.requests.get(request_id)
    if not vehicle:
        return SimulationStateError(f"vehicle {vehicle_id} not found"), None
    elif not request:
        return SimulationStateError(f"request {request_id} not found"), None
    else:
        updated_vehicle = vehicle.receive_payment(request.value)
        mod_error, maybe_sim_with_vehicle = simulation_state_ops.modify_vehicle(sim, updated_vehicle)
        if mod_error:
            return mod_error, None
        else:
            return simulation_state_ops.remove_request(maybe_sim_with_vehicle, request_id)<|MERGE_RESOLUTION|>--- conflicted
+++ resolved
@@ -44,13 +44,8 @@
 
         # TODO: make this flexible wrt energy type (i.e. gasoline)
         # determine price of charge event
-<<<<<<< HEAD
-        kwh_transacted = updated_energy_source.energy_kwh - vehicle.energy_source.energy_kwh  # kwh
-        charger_price = station.charger_prices_per_kwh.get(charger)  # Currency
-=======
         kwh_transacted = charged_vehicle.energy[EnergyType.ELECTRIC] - vehicle.energy[EnergyType.ELECTRIC]  # kwh
-        charger_price = station.charger_prices.get(charger)  # Currency
->>>>>>> ab6d9bf7
+        charger_price = station.charger_prices_per_kw.get(charger)  # Currency
         charging_price = kwh_transacted * charger_price if charger_price else 0.0
 
         # perform updates
