--- conflicted
+++ resolved
@@ -24,12 +24,6 @@
         return VehicleState.default_update(sim, env, self)
 
     def enter(self, sim: 'SimulationState', env: Environment) -> Tuple[Optional[Exception], Optional['SimulationState']]:
-<<<<<<< HEAD
-        request = sim.requests.get(self.request_id)
-        assigned_request = request.assign_dispatched_vehicle(vehicle_id=self.vehicle_id, current_time=sim.sim_time)
-        updated_sim = sim.modify_request(assigned_request)
-        return VehicleState.apply_new_vehicle_state(updated_sim, self.vehicle_id, self)
-=======
         """
         checks that the request exists and if so, updates the request to know that this vehicle is on it's way
         :param sim: the sim state
@@ -51,7 +45,6 @@
                 return error, None
             else:
                 return VehicleState.apply_new_vehicle_state(updated_sim, self.vehicle_id, self)
->>>>>>> 12c187ce
 
     def exit(self, sim: 'SimulationState', env: Environment) -> Tuple[Optional[Exception], Optional['SimulationState']]:
         return None, sim
