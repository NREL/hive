from __future__ import annotations

import logging
from typing import NamedTuple, Tuple, Optional, TYPE_CHECKING

import immutables

from hive.model.roadnetwork.route import Route, route_cooresponds_with_entities
from hive.model.vehicle.trip_phase import TripPhase
from hive.runner.environment import Environment
from hive.state.simulation_state import simulation_state_ops
from hive.state.simulation_state.simulation_state_ops import modify_request
from hive.state.vehicle_state import vehicle_state_ops
from hive.state.vehicle_state.idle import Idle
from hive.state.vehicle_state.servicing_pooling_trip import ServicingPoolingTrip
from hive.state.vehicle_state.servicing_trip import ServicingTrip
from hive.state.vehicle_state.vehicle_state import VehicleState
from hive.state.vehicle_state.vehicle_state_type import VehicleStateType
from hive.util.exception import SimulationStateError
from hive.util.typealiases import RequestId, VehicleId

if TYPE_CHECKING:
    from hive.state.simulation_state.simulation_state import SimulationState

log = logging.getLogger(__name__)


class DispatchTrip(NamedTuple, VehicleState):
    vehicle_id: VehicleId
    request_id: RequestId
    route: Route

    @property
    def vehicle_state_type(cls) -> VehicleStateType:
        return VehicleStateType.DISPATCH_TRIP

    def update(self, sim: SimulationState, env: Environment) -> Tuple[Optional[Exception], Optional[SimulationState]]:
        return VehicleState.default_update(sim, env, self)

    def enter(self, sim: SimulationState, env: Environment) -> Tuple[
        Optional[Exception], Optional[SimulationState]]:
        """
        checks that the request exists and if so, updates the request to know that this vehicle is on it's way

        :param sim: the sim state
        :param env: the sim environment
        :return: an exception, or a sim state, or (None, None) if the request isn't there anymore
        """
        vehicle = sim.vehicles.get(self.vehicle_id)
        request = sim.requests.get(self.request_id)
        is_valid = route_cooresponds_with_entities(self.route, vehicle.position, request.origin_position) if vehicle and request else False
        if not vehicle:
            error = SimulationStateError(f"vehicle {self.vehicle_id} does not exist")
            return error, None
        elif not request:
            # not an error - may have been picked up. fail silently
            return None, None
        elif not request.membership.grant_access_to_membership(vehicle.membership):
            msg = f"vehicle {vehicle.id} doesn't have access to request {request.id}"
            return SimulationStateError(msg), None
        elif not is_valid:
            return None, None
        else:
            updated_request = request.assign_dispatched_vehicle(self.vehicle_id, sim.sim_time)
            error, updated_sim = simulation_state_ops.modify_request(sim, updated_request)
            if error:
                return error, None
            else:
                result = VehicleState.apply_new_vehicle_state(updated_sim, self.vehicle_id, self)
                return result

    def exit(self, sim: SimulationState, env: Environment) -> Tuple[Optional[Exception], Optional[SimulationState]]:
        """
        release the vehicle from the request it was dispatched to

        :param sim: the simulation state
        :param env: the simulation environment
        :return: an error, or, the updated simulation state, where the request is no longer awaiting this vehicle
        """
        request = sim.requests.get(self.request_id)
        if request is None:
            # request doesn't exist, doesn't need to be updated
            return None, sim
        else:
            updated_request = request.unassign_dispatched_vehicle()
            # todo: possibly log this event here
            result = modify_request(sim, updated_request)
            return result

    def _has_reached_terminal_state_condition(self, sim: SimulationState, env: Environment) -> bool:
        """
        this terminates when we reach a base

        :param sim: the sim state
        :param env: the sim environment
        :return: True if we have reached the base
        """
        return len(self.route) == 0

    def _enter_default_terminal_state(self,
                                      sim: SimulationState,
                                      env: Environment
                                      ) -> Tuple[Optional[Exception], Optional[Tuple[SimulationState, VehicleState]]]:
        """
        by default, transition to a Servicing state (if possible), else Idle if the conditions are not correct.

        :param sim: the sim state
        :param env: the sim environment
        :return:  an exception due to failure or an optional updated simulation
        """
        vehicle = sim.vehicles.get(self.vehicle_id)
        request = sim.requests.get(self.request_id)
        if request and request.geoid != vehicle.geoid:
            locations = f"{request.geoid} != {vehicle.geoid}"
            message = f"vehicle {self.vehicle_id} ended dispatch trip to request {self.request_id} but locations do not match: {locations}. sim_time: {sim.sim_time}"
            return SimulationStateError(message), None
        elif not request:
            # request already got picked up or was cancelled; go an Idle state
            next_state = Idle(self.vehicle_id)
            enter_error, enter_sim = next_state.enter(sim, env)
            if enter_error:
                return enter_error, None
            else:
                return None, (enter_sim, next_state)
        else:
<<<<<<< HEAD
            # generate the data to describe the trip for this request
            # where the pickup phase is currently happening + doesn't need to be added to the trip plan
            route = sim.road_network.route(request.origin_link, request.destination_link)
            trip_plan: Tuple[Tuple[RequestId, TripPhase], ...] = ((request.id, TripPhase.DROPOFF),)
            departure_time = sim.sim_time

            # create the state (pooling, or, standard servicing trip, depending on the sitch)
            pooling_trip = vehicle.driver_state.allows_pooling and request.allows_pooling
            next_state = ServicingPoolingTrip(
                vehicle_id=vehicle.id,
                trip_plan=trip_plan,
                boarded_requests=immutables.Map({request.id: request}),
                departure_times=immutables.Map({request.id, departure_time}),
                routes=(route,),
                num_passengers=len(request.passengers)
            ) if pooling_trip else ServicingTrip(
                vehicle_id=vehicle.id,
                request=request,
                departure_time=departure_time,
                route=route
            )
            # return next_state

            # enter the servicing state
=======
            # request exists: pick up the trip and enter a ServicingTrip state
            route = sim.road_network.route(request.origin_position, request.destination_position)
            # apply next state

            passengers = board_vehicle(request.passengers, self.vehicle_id)
            next_state = ServicingTrip(self.vehicle_id, self.request_id, sim.sim_time, route, passengers)
>>>>>>> a9da1d56
            enter_error, enter_sim = next_state.enter(sim, env)
            if enter_error:
                return enter_error, None
            elif not enter_sim:
                # can't enter ServicingTrip - request no longer exists! move to Idle
                idle_state = Idle(self.vehicle_id)
                idle_error, idle_sim = idle_state.enter(sim, env)
                if idle_error:
                    return idle_error, None
                else:
                    return None, (idle_sim, idle_state)
            else:
                return None, (enter_sim, next_state)

    def _perform_update(self,
                        sim: SimulationState,
                        env: Environment) -> Tuple[Optional[Exception], Optional[SimulationState]]:
        """
        take a step along the route to the request

        :param sim: the simulation state
        :param env: the simulation environment
        :return: the sim state with vehicle moved
        """

        move_error, move_result = vehicle_state_ops.move(sim, env, self.vehicle_id, self.route)
        moved_vehicle = move_result.sim.vehicles.get(self.vehicle_id) if move_result else None

        if move_error:
            return move_error, None
        elif not moved_vehicle:
            return SimulationStateError(f"vehicle {self.vehicle_id} not found"), None
        elif moved_vehicle.vehicle_state.vehicle_state_type == VehicleStateType.OUT_OF_SERVICE:
            return None, move_result.sim
        else:
            # update moved vehicle's state (holding the route)
            updated_state = self._replace(route=move_result.route_traversal.remaining_route)
            updated_vehicle = moved_vehicle.modify_vehicle_state(updated_state)
            return simulation_state_ops.modify_vehicle(move_result.sim, updated_vehicle)<|MERGE_RESOLUTION|>--- conflicted
+++ resolved
@@ -123,10 +123,11 @@
             else:
                 return None, (enter_sim, next_state)
         else:
-<<<<<<< HEAD
+            # request exists: pick up the trip and enter a ServicingTrip state
+            route = sim.road_network.route(request.origin_position, request.destination_position)
+            # apply next state
             # generate the data to describe the trip for this request
             # where the pickup phase is currently happening + doesn't need to be added to the trip plan
-            route = sim.road_network.route(request.origin_link, request.destination_link)
             trip_plan: Tuple[Tuple[RequestId, TripPhase], ...] = ((request.id, TripPhase.DROPOFF),)
             departure_time = sim.sim_time
 
@@ -148,14 +149,6 @@
             # return next_state
 
             # enter the servicing state
-=======
-            # request exists: pick up the trip and enter a ServicingTrip state
-            route = sim.road_network.route(request.origin_position, request.destination_position)
-            # apply next state
-
-            passengers = board_vehicle(request.passengers, self.vehicle_id)
-            next_state = ServicingTrip(self.vehicle_id, self.request_id, sim.sim_time, route, passengers)
->>>>>>> a9da1d56
             enter_error, enter_sim = next_state.enter(sim, env)
             if enter_error:
                 return enter_error, None
