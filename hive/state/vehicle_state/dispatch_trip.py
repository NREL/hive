--- conflicted
+++ resolved
@@ -151,11 +151,7 @@
                 boarded_requests=immutables.Map({request.id: request}),
                 departure_times=immutables.Map({request.id, departure_time}),
                 routes=(route, ),
-<<<<<<< HEAD
-                num_passengers=len(request.passengers)) if pooling_trip else ServicingTrip(
-=======
                 num_passengers=len(request.passengers)) if pooling_trip else ServicingTrip.build(
->>>>>>> 144d3e47
                     vehicle_id=vehicle.id,
                     request=request,
                     departure_time=departure_time,
