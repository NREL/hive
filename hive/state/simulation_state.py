--- conflicted
+++ resolved
@@ -196,31 +196,18 @@
         # Apply time based effects.
         vehicle = sim_state_w_effects.vehicles[vehicle_id]
         if VehicleStateCategory.from_vehicle_state(vehicle.vehicle_state) == VehicleStateCategory.MOVE:
-<<<<<<< HEAD
-            powertrain = sim_state_w_effects.powertrains[vehicle.powertrain_id]
+            powertrain = env.powertrains[vehicle.powertrain_id]
             updated_vehicle = vehicle.move(sim_state_w_effects.road_network,
-                                           powertrain,
-                                           sim_state_w_effects.sim_timestep_duration_seconds)
+                                   powertrain,
+                                   sim_state_w_effects.sim_timestep_duration_seconds)
 
             return sim_state_w_effects.modify_vehicle(updated_vehicle)
 
         elif VehicleStateCategory.from_vehicle_state(vehicle.vehicle_state) == VehicleStateCategory.CHARGE:
-            # perform a charging event
-            powercurve = sim_state_w_effects.powercurves[vehicle.powercurve_id]
+            powercurve = env.powercurves[vehicle.powercurve_id]
             stations_at_location = self.at_geoid(vehicle.geoid).get('stations')
             station = stations_at_location[0] if stations_at_location else None
             updated_vehicle = vehicle.charge(powercurve, station, sim_state_w_effects.sim_timestep_duration_seconds)
-=======
-            powertrain = env.powertrains[vehicle.powertrain_id]
-            vehicle = vehicle.move(sim_state_w_effects.road_network,
-                                   powertrain,
-                                   sim_state_w_effects.sim_timestep_duration_seconds)
-        elif VehicleStateCategory.from_vehicle_state(vehicle.vehicle_state) == VehicleStateCategory.CHARGE:
-            powercurve = env.powercurves[vehicle.powercurve_id]
-            vehicle = vehicle.charge(powercurve, sim_state_w_effects.sim_timestep_duration_seconds)
-        elif vehicle.vehicle_state == VehicleState.IDLE:
-            vehicle = vehicle.idle(sim_state_w_effects.sim_timestep_duration_seconds)
->>>>>>> 7a438faf
 
             return sim_state_w_effects.modify_vehicle(updated_vehicle)
 
