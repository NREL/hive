--- conflicted
+++ resolved
@@ -1,13 +1,9 @@
 from __future__ import annotations
 
-<<<<<<< HEAD
-from typing import TYPE_CHECKING, Dict, List, Optional
+from enum import Enum
+from typing import TYPE_CHECKING, Dict, List, NamedTuple, Optional
 
 from hive.reporting.stats_handler import StatsHandler
-=======
-from enum import Enum
-from typing import TYPE_CHECKING, Dict, List, NamedTuple
->>>>>>> ec3f3a16
 
 if TYPE_CHECKING:
     from hive.runner.runner_payload import RunnerPayload
