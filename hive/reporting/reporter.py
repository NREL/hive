--- conflicted
+++ resolved
@@ -13,7 +13,6 @@
     def sim_log_file(self):
         pass
 
-
     @abstractmethod
     def log_sim_state(self, sim_state: 'SimulationState'):
         """
@@ -24,15 +23,10 @@
         """
 
     @abstractmethod
-<<<<<<< HEAD
     def sim_report(self, report: dict):
         """
         Writes a single report to the simulation log.
 
         :param report:
         :return:
-        """
-=======
-    def single_report(self, report: str):
-        pass
->>>>>>> 8816c471
+        """