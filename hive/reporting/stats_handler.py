--- conflicted
+++ resolved
@@ -123,18 +123,12 @@
         for me in move_events:
             self.stats.vkt[me.report['vehicle_state']] += me.report['distance_km']
 
-<<<<<<< HEAD
-        c = Counter(map(lambda r: r['report_type'], reports))
-        self.stats.requests += c['add_request']
-        self.stats.cancelled_requests += c['cancel_request']
+        c = Counter(map(lambda r: r.report_type, reports))
+        self.stats.requests += c[ReportType.ADD_REQUEST_EVENT]
+        self.stats.cancelled_requests += c[ReportType.CANCEL_REQUEST_EVENT]
 
     def get_stats(self) -> Dict:
         return self.stats.compile_stats()
-=======
-        c = Counter(map(lambda r: r.report_type, reports))
-        self.stats.requests += c[ReportType.ADD_REQUEST_EVENT]
-        self.stats.cancelled_reqeusts += c[ReportType.CANCEL_REQUEST_EVENT]
->>>>>>> ec3f3a16
 
     def close(self, runner_payload: RunnerPayload):
         """
