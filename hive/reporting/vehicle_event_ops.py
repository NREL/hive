--- conflicted
+++ resolved
@@ -150,16 +150,10 @@
     return report
 
 
-<<<<<<< HEAD
 def report_dropoff_request(vehicle: Vehicle,
                            sim: SimulationState,
                            trip: Trip
                            ) -> Report:
-=======
-def report_servicing_trip_dropoff_request(vehicle: Vehicle,
-                                          sim: SimulationState,
-                                          ) -> Report:
->>>>>>> 540cd5e1
     """
     reports information about the marginal effect of a request dropoff from a ServicingTrip state
     which allows us to assume some ServicingTrip vehicle state properties.
@@ -172,24 +166,17 @@
 
     geoid = vehicle.geoid
     lat, lon = h3.h3_to_geo(geoid)
-<<<<<<< HEAD
-    travel_time = time_diff(trip.departure_time.as_datetime_time(), sim.sim_time.as_datetime_time())
-=======
     travel_time = time_diff(vehicle.vehicle_state.departure_time.as_datetime_time(), sim.sim_time.as_datetime_time())
     # somewhat a hack, we just grab the membership from the first passenger
     membership = TupleOps.head(vehicle.vehicle_state.passengers).membership
->>>>>>> 540cd5e1
+    travel_time = time_diff(trip.departure_time.as_datetime_time(), sim.sim_time.as_datetime_time())
 
     report_data = {
         'dropoff_time': sim.sim_time,
         'travel_time': travel_time,
         'vehicle_id': vehicle.id,
-<<<<<<< HEAD
         'request_id': vehicle.vehicle_state.trip.request_id,
-=======
-        'request_id': vehicle.vehicle_state.request_id,
         'fleet_id': str(membership),
->>>>>>> 540cd5e1
         'geoid': geoid,
         'lat': lat,
         'lon': lon
