from unittest import TestCase

from hive.dispatcher.managed_dispatcher import ManagedDispatcher
from hive.model.instruction import *
from tests.mock_lobster import *


class TestManagedDispatcher(TestCase):

    def test_match_vehicle(self):
        manager = mock_manager(forecaster=mock_forecaster())
        dispatcher = ManagedDispatcher.build(
            manager=manager,
        )

        somewhere = h3.geo_to_h3(39.7539, -104.974, 15)
        near_to_somewhere = h3.geo_to_h3(39.754, -104.975, 15)
        far_from_somewhere = h3.geo_to_h3(39.755, -104.976, 15)

        req = mock_request_from_geoids(origin=somewhere)
        close_veh = mock_vehicle_from_geoid(vehicle_id='close_veh', geoid=near_to_somewhere)
        far_veh = mock_vehicle_from_geoid(vehicle_id='far_veh', geoid=far_from_somewhere)
        sim = mock_sim(h3_location_res=9, h3_search_res=9).add_request(req).add_vehicle(close_veh).add_vehicle(far_veh)
        env = mock_env()

<<<<<<< HEAD
        dispatcher, instructions = dispatcher.generate_instructions(sim, env)
=======
        dispatcher, instructions = dispatcher.generate_instructions(sim, mock_reporter())
>>>>>>> 8816c471

        self.assertGreaterEqual(len(instructions), 1, "Should have generated at least one instruction")
        self.assertIsInstance(instructions[0],
                              DispatchTripInstruction,
                              "Should have instructed vehicle to dispatch")
        self.assertEqual(instructions[0].vehicle_id,
                         close_veh.id,
                         "Should have picked closest vehicle")

    def test_no_vehicles(self):
        manager = mock_manager(forecaster=mock_forecaster())
        dispatcher = ManagedDispatcher.build(
            manager=manager,
        )

        somewhere = h3.geo_to_h3(39.7539, -104.974, 15)

        req = mock_request_from_geoids(origin=somewhere)
        sim = mock_sim(h3_location_res=9, h3_search_res=9).add_request(req)
        env = mock_env()

<<<<<<< HEAD
        dispatcher, instructions = dispatcher.generate_instructions(sim, env)
=======
        dispatcher, instructions = dispatcher.generate_instructions(sim, mock_reporter())
>>>>>>> 8816c471

        self.assertEqual(len(instructions), 0, "There are no vehicles to make assignments to.")

    def test_charge_vehicle(self):
        manager = mock_manager(forecaster=mock_forecaster())
        dispatcher = ManagedDispatcher.build(
            manager=manager,
        )

        somewhere = h3.geo_to_h3(39.7539, -104.974, 15)
        somewhere_else = h3.geo_to_h3(39.75, -104.976, 15)

        veh = mock_vehicle_from_geoid(geoid=somewhere)
        low_battery = mock_energy_source(soc=0.1)

        veh_low_battery = veh.battery_swap(low_battery)
        station = mock_station_from_geoid(geoid=somewhere_else)
        sim = mock_sim(h3_location_res=9, h3_search_res=9).add_vehicle(veh_low_battery).add_station(station)
        env = mock_env()

<<<<<<< HEAD
        dispatcher, instructions = dispatcher.generate_instructions(sim, env)
=======
        dispatcher, instructions = dispatcher.generate_instructions(sim, mock_reporter())
>>>>>>> 8816c471

        self.assertGreaterEqual(len(instructions), 1, "Should have generated at least one instruction")
        self.assertIsInstance(instructions[0],
                              DispatchStationInstruction,
                              "Should have instructed vehicle to dispatch to station")


    def test_activate_vehicles(self):
        manager = mock_manager(forecaster=mock_forecaster())
        dispatcher = ManagedDispatcher.build(
            manager=manager,
        )

        # manger will always predict we need 1 activate vehicle. So, we start with one inactive vehicle and see
        # if it is moved to active.

        somewhere = h3.geo_to_h3(39.7539, -104.974, 15)

        veh = mock_vehicle_from_geoid(geoid=somewhere).transition(VehicleState.RESERVE_BASE)
        base = mock_base_from_geoid(geoid=somewhere, stall_count=2)

        sim = mock_sim().add_vehicle(veh).add_base(base)
        env = mock_env()

<<<<<<< HEAD
        dispatcher, instructions = dispatcher.generate_instructions(sim, env)
=======
        dispatcher, instructions = dispatcher.generate_instructions(sim, mock_reporter())
>>>>>>> 8816c471

        self.assertGreaterEqual(len(instructions), 1, "Should have generated at least one instruction")
        self.assertIsInstance(instructions[0],
                              RepositionInstruction,
                              "Should have instructed vehicle to reposition")

    def test_deactivate_vehicles(self):
        manager = mock_manager(forecaster=mock_forecaster())
        dispatcher = ManagedDispatcher.build(
            manager=manager,
        )

        # manger will always predict we need 1 activate vehicle. So, we start with two active vehicle and see
        # if it is moved to base.

        somewhere = h3.geo_to_h3(39.7539, -104.974, 15)
        somewhere_else = h3.geo_to_h3(39.75, -104.976, 15)

        veh1 = mock_vehicle_from_geoid(vehicle_id='v1', geoid=somewhere)
        veh2 = mock_vehicle_from_geoid(vehicle_id='v2', geoid=somewhere)
        base = mock_base_from_geoid(geoid=somewhere_else, stall_count=2)

        sim = mock_sim(h3_location_res=9, h3_search_res=9).add_vehicle(veh1).add_vehicle(veh2).add_base(base)
        env = mock_env()

<<<<<<< HEAD
        dispatcher, instructions = dispatcher.generate_instructions(sim, env)
=======
        dispatcher, instructions = dispatcher.generate_instructions(sim, mock_reporter())
>>>>>>> 8816c471

        self.assertEqual(len(instructions), 1, "Should have generated only one instruction")
        self.assertIsInstance(instructions[0],
                              DispatchBaseInstruction,
                              "Should have instructed vehicle to dispatch to base")

    def test_valuable_requests(self):
        manager = mock_manager(forecaster=mock_forecaster())
        dispatcher = ManagedDispatcher.build(
            manager=manager,
        )

        # manger will always predict we need 1 activate vehicle. So, we start with two active vehicle and see
        # if it is moved to base.

        somewhere = h3.geo_to_h3(39.7539, -104.974, 15)
        somewhere_else = h3.geo_to_h3(39.75, -104.976, 15)

        veh1 = mock_vehicle_from_geoid(vehicle_id='v1', geoid=somewhere)
        expensive_req = mock_request_from_geoids(request_id='expensive', origin=somewhere_else, value=100)
        cheap_req = mock_request_from_geoids(request_id='cheap', origin=somewhere_else, value=10)

        sim = mock_sim(h3_location_res=9, h3_search_res=9)\
            .add_vehicle(veh1).add_request(expensive_req).add_request(cheap_req)
        env = mock_env()

<<<<<<< HEAD
        dispatcher, instructions = dispatcher.generate_instructions(sim, env)
=======
        dispatcher, instructions = dispatcher.generate_instructions(sim, mock_reporter())
>>>>>>> 8816c471

        print(instructions)

        self.assertGreaterEqual(len(instructions), 1, "Should have generated at least one instruction")
        self.assertIsInstance(instructions[0],
                              DispatchTripInstruction,
                              "Should have instructed vehicle to dispatch")
        self.assertEqual(instructions[0].request_id, 'expensive', 'Should have picked expensive request')<|MERGE_RESOLUTION|>--- conflicted
+++ resolved
@@ -23,11 +23,7 @@
         sim = mock_sim(h3_location_res=9, h3_search_res=9).add_request(req).add_vehicle(close_veh).add_vehicle(far_veh)
         env = mock_env()
 
-<<<<<<< HEAD
         dispatcher, instructions = dispatcher.generate_instructions(sim, env)
-=======
-        dispatcher, instructions = dispatcher.generate_instructions(sim, mock_reporter())
->>>>>>> 8816c471
 
         self.assertGreaterEqual(len(instructions), 1, "Should have generated at least one instruction")
         self.assertIsInstance(instructions[0],
@@ -49,11 +45,7 @@
         sim = mock_sim(h3_location_res=9, h3_search_res=9).add_request(req)
         env = mock_env()
 
-<<<<<<< HEAD
         dispatcher, instructions = dispatcher.generate_instructions(sim, env)
-=======
-        dispatcher, instructions = dispatcher.generate_instructions(sim, mock_reporter())
->>>>>>> 8816c471
 
         self.assertEqual(len(instructions), 0, "There are no vehicles to make assignments to.")
 
@@ -74,11 +66,7 @@
         sim = mock_sim(h3_location_res=9, h3_search_res=9).add_vehicle(veh_low_battery).add_station(station)
         env = mock_env()
 
-<<<<<<< HEAD
         dispatcher, instructions = dispatcher.generate_instructions(sim, env)
-=======
-        dispatcher, instructions = dispatcher.generate_instructions(sim, mock_reporter())
->>>>>>> 8816c471
 
         self.assertGreaterEqual(len(instructions), 1, "Should have generated at least one instruction")
         self.assertIsInstance(instructions[0],
@@ -103,11 +91,7 @@
         sim = mock_sim().add_vehicle(veh).add_base(base)
         env = mock_env()
 
-<<<<<<< HEAD
         dispatcher, instructions = dispatcher.generate_instructions(sim, env)
-=======
-        dispatcher, instructions = dispatcher.generate_instructions(sim, mock_reporter())
->>>>>>> 8816c471
 
         self.assertGreaterEqual(len(instructions), 1, "Should have generated at least one instruction")
         self.assertIsInstance(instructions[0],
@@ -133,11 +117,8 @@
         sim = mock_sim(h3_location_res=9, h3_search_res=9).add_vehicle(veh1).add_vehicle(veh2).add_base(base)
         env = mock_env()
 
-<<<<<<< HEAD
         dispatcher, instructions = dispatcher.generate_instructions(sim, env)
-=======
-        dispatcher, instructions = dispatcher.generate_instructions(sim, mock_reporter())
->>>>>>> 8816c471
+
 
         self.assertEqual(len(instructions), 1, "Should have generated only one instruction")
         self.assertIsInstance(instructions[0],
@@ -164,11 +145,7 @@
             .add_vehicle(veh1).add_request(expensive_req).add_request(cheap_req)
         env = mock_env()
 
-<<<<<<< HEAD
         dispatcher, instructions = dispatcher.generate_instructions(sim, env)
-=======
-        dispatcher, instructions = dispatcher.generate_instructions(sim, mock_reporter())
->>>>>>> 8816c471
 
         print(instructions)
 
