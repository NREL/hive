from unittest import TestCase

from hive.state.vehicle_state import *
from tests.mock_lobster import *
from hive.model.passenger import board_vehicle


class TestVehicleState(TestCase):

    ####################################################################################################################
    # ChargingStation ##################################################################################################
    ####################################################################################################################

    def test_charging_station_enter(self):
        vehicle = mock_vehicle()
        station = mock_station()
        charger = Charger.DCFC
        sim = mock_sim(
            vehicles=(vehicle,),
            stations=(station,)
        )
        env = mock_env()

        state = ChargingStation(vehicle.id, station.id, charger)
        error, updated_sim = state.enter(sim, env)

        self.assertIsNone(error, "should have no errors")

        updated_vehicle = updated_sim.vehicles.get(vehicle.id)
        updated_station = updated_sim.stations.get(station.id)
        available_chargers = updated_station.available_chargers.get(charger)
        self.assertIsInstance(updated_vehicle.vehicle_state, ChargingStation, "should be in a charging state")
        self.assertEquals(available_chargers, 0, "should have claimed the only DCFC charger")

    def test_charging_station_exit(self):
        vehicle = mock_vehicle()
        station = mock_station()
        charger = Charger.DCFC
        sim = mock_sim(
            vehicles=(vehicle,),
            stations=(station,)
        )
        env = mock_env()

        state = ChargingStation(vehicle.id, station.id, charger)
        enter_error, updated_sim = state.enter(sim, env)
        self.assertIsNone(enter_error, "test precondition (enter works correctly) not met")

        # begin test
        error, updated_sim = state.exit(updated_sim, env)

        self.assertIsNone(error, "should have no errors")

        updated_vehicle = updated_sim.vehicles.get(vehicle.id)
        updated_station = updated_sim.stations.get(station.id)
        available_chargers = updated_station.available_chargers.get(charger)
        self.assertIsInstance(updated_vehicle.vehicle_state, ChargingStation, "should still be in a charging state")
        self.assertEquals(available_chargers, 1, "should have returned the only DCFC charger")

    def test_charging_station_update(self):
        vehicle = mock_vehicle()
        station = mock_station()
        charger = Charger.DCFC
        sim = mock_sim(
            vehicles=(vehicle,),
            stations=(station,)
        )
        env = mock_env()

        state = ChargingStation(vehicle.id, station.id, charger)
        enter_error, sim_with_charging_vehicle = state.enter(sim, env)
        self.assertIsNone(enter_error, "test precondition (enter works correctly) not met")

        update_error, sim_updated = state.update(sim_with_charging_vehicle, env)
        self.assertIsNone(update_error, "should have no error from update call")

        updated_vehicle = sim_updated.vehicles.get(vehicle.id)
        self.assertAlmostEqual(
            first=updated_vehicle.energy_source.energy_kwh,
            second=vehicle.energy_source.energy_kwh + 0.83,
            places=2,
            msg="should have charged for 60 seconds")

    def test_charging_station_update_terminal(self):
        vehicle = mock_vehicle(soc=0.99)
        station = mock_station()
        charger = Charger.DCFC
        sim = mock_sim(
            vehicles=(vehicle,),
            stations=(station,)
        )
        env = mock_env()

        state = ChargingStation(vehicle.id, station.id, charger)
        enter_error, sim_with_charging_vehicle = state.enter(sim, env)
        self.assertIsNone(enter_error, "test precondition (enter works correctly) not met")

        update_error, sim_updated = state.update(sim_with_charging_vehicle, env)
        self.assertIsNone(update_error, "should have no error from update call")

        updated_vehicle = sim_updated.vehicles.get(vehicle.id)
        updated_station = sim_updated.stations.get(station.id)
        self.assertIsInstance(updated_vehicle.vehicle_state, Idle, "vehicle should be in idle state")
        self.assertEquals(updated_station.available_chargers.get(charger), 1, "should have returned the charger")

    ####################################################################################################################
    # ChargingBase #####################################################################################################
    ####################################################################################################################

    def test_charging_base_enter(self):
        vehicle = mock_vehicle()
        station = mock_station()
        base = mock_base(station_id=DefaultIds.mock_station_id())
        charger = Charger.DCFC
        sim = mock_sim(
            vehicles=(vehicle,),
            stations=(station,),
            bases=(base,)
        )
        env = mock_env()

        state = ChargingBase(vehicle.id, base.id, charger)
        error, updated_sim = state.enter(sim, env)

        self.assertIsNone(error, "should have no errors")

        updated_vehicle = updated_sim.vehicles.get(vehicle.id)
        updated_station = updated_sim.stations.get(station.id)
        available_chargers = updated_station.available_chargers.get(charger)
        self.assertIsInstance(updated_vehicle.vehicle_state, ChargingBase, "should be in a charging state")
        self.assertEquals(available_chargers, 0, "should have claimed the only DCFC charger")

    def test_charging_base_exit(self):
        vehicle = mock_vehicle()
        station = mock_station()
        base = mock_base(station_id=DefaultIds.mock_station_id())
        charger = Charger.DCFC
        sim = mock_sim(
            vehicles=(vehicle,),
            stations=(station,),
            bases=(base,)
        )
        env = mock_env()

        state = ChargingBase(vehicle.id, base.id, charger)
        enter_error, updated_sim = state.enter(sim, env)
        self.assertIsNone(enter_error, "test precondition (enter works correctly) not met")

        # begin test
        error, updated_sim = state.exit(updated_sim, env)

        self.assertIsNone(error, "should have no errors")

        updated_vehicle = updated_sim.vehicles.get(vehicle.id)
        updated_station = updated_sim.stations.get(station.id)
        available_chargers = updated_station.available_chargers.get(charger)
        self.assertIsInstance(updated_vehicle.vehicle_state, ChargingBase, "should still be in a charging state")
        self.assertEquals(available_chargers, 1, "should have returned the only DCFC charger")

    def test_charging_base_update(self):
        vehicle = mock_vehicle()
        station = mock_station()
        base = mock_base(station_id=DefaultIds.mock_station_id())
        charger = Charger.DCFC
        sim = mock_sim(
            vehicles=(vehicle,),
            stations=(station,),
            bases=(base,)
        )
        env = mock_env()

        state = ChargingBase(vehicle.id, base.id, charger)
        enter_error, sim_with_charging_vehicle = state.enter(sim, env)
        self.assertIsNone(enter_error, "test precondition (enter works correctly) not met")

        update_error, sim_updated = state.update(sim_with_charging_vehicle, env)
        self.assertIsNone(update_error, "should have no error from update call")

        updated_vehicle = sim_updated.vehicles.get(vehicle.id)
        self.assertAlmostEqual(
            first=updated_vehicle.energy_source.energy_kwh,
            second=vehicle.energy_source.energy_kwh + 0.83,
            places=2,
            msg="should have charged for 60 seconds")

    def test_charging_base_update_terminal(self):
        vehicle = mock_vehicle(soc=1.0)
        station = mock_station()
        base = mock_base(station_id=DefaultIds.mock_station_id())
        charger = Charger.DCFC
        sim = mock_sim(
            vehicles=(vehicle,),
            stations=(station,),
            bases=(base,)
        )
        env = mock_env()

        state = ChargingBase(vehicle.id, base.id, charger)
        enter_error, sim_with_charging_vehicle = state.enter(sim, env)
        self.assertIsNone(enter_error, "test precondition (enter works correctly) not met")

        update_error, sim_updated = state.update(sim_with_charging_vehicle, env)
        self.assertIsNone(update_error, "should have no error from update call")

        updated_vehicle = sim_updated.vehicles.get(vehicle.id)
        updated_base = sim_updated.bases.get(base.id)
        self.assertIsInstance(updated_vehicle.vehicle_state, ReserveBase, "vehicle should be in ReserveBase state")
        self.assertEquals(updated_base.available_stalls, 0, "should have taken the only available stall")

    ####################################################################################################################
    # DispatchBase #####################################################################################################
    ####################################################################################################################

    def test_dispatch_base_enter(self):
        vehicle = mock_vehicle()
        base = mock_base()
        sim = mock_sim(
            vehicles=(vehicle,),
            bases=(base,)
        )
        env = mock_env()
        route = mock_route_from_geoids(vehicle.geoid, base.geoid)

        state = DispatchBase(vehicle.id, base.id, route)
        error, updated_sim = state.enter(sim, env)

        self.assertIsNone(error, "should have no errors")

        updated_vehicle = updated_sim.vehicles.get(vehicle.id)
        self.assertIsInstance(updated_vehicle.vehicle_state, DispatchBase, "should be in a dispatch to base state")
        self.assertEquals(len(updated_vehicle.vehicle_state.route), 1, "should have a route")

    def test_dispatch_base_exit(self):
        vehicle = mock_vehicle()
        base = mock_base()
        sim = mock_sim(
            vehicles=(vehicle,),
            bases=(base,)
        )
        env = mock_env()
        route = mock_route_from_geoids(vehicle.geoid, base.geoid)

        state = DispatchBase(vehicle.id, base.id, route)
        enter_error, entered_sim = state.enter(sim, env)
        self.assertIsNone(enter_error, "test precondition (enter works correctly) not met")

        # begin test
        error, exited_sim = state.exit(entered_sim, env)

        self.assertIsNone(error, "should have no errors")
        self.assertEquals(entered_sim, exited_sim, "should see no change due to exit")

    def test_dispatch_base_update(self):
        near = h3.geo_to_h3(39.7539, -104.974, 15)
        omf_brewing = h3.geo_to_h3(39.7608873, -104.9845391, 15)
        vehicle = mock_vehicle_from_geoid(geoid=near)
        base = mock_base_from_geoid(geoid=omf_brewing)
        sim = mock_sim(
            vehicles=(vehicle,),
            bases=(base,)
        )
        env = mock_env()
        route = mock_route_from_geoids(near, omf_brewing)

        state = DispatchBase(vehicle.id, base.id, route)
        enter_error, sim_with_dispatched_vehicle = state.enter(sim, env)
        self.assertIsNone(enter_error, "test precondition (enter works correctly) not met")

        update_error, sim_updated = state.update(sim_with_dispatched_vehicle, env)
        self.assertIsNone(update_error, "should have no error from update call")

        updated_vehicle = sim_updated.vehicles.get(vehicle.id)
        self.assertNotEqual(vehicle.geoid, updated_vehicle.geoid, "should have moved")
        self.assertIsInstance(updated_vehicle.vehicle_state, DispatchBase,
                              "should still be in a dispatch to base state")
        self.assertLess(updated_vehicle.energy_source.soc, vehicle.energy_source.soc, "should have less energy")

    def test_dispatch_base_update_terminal(self):
        vehicle = mock_vehicle()
        base = mock_base()
        sim = mock_sim(
            vehicles=(vehicle,),
            bases=(base,)
        )
        env = mock_env()
        route = ()  # empty route should trigger a default transition

        state = DispatchBase(vehicle.id, base.id, route)
        enter_error, sim_with_dispatch_vehicle = state.enter(sim, env)
        self.assertIsNone(enter_error, "test precondition (enter works correctly) not met")

        update_error, sim_updated = state.update(sim_with_dispatch_vehicle, env)
        self.assertIsNone(update_error, "should have no error from update call")

        updated_vehicle = sim_updated.vehicles.get(vehicle.id)
        updated_base = sim_updated.bases.get(base.id)
        self.assertIsInstance(updated_vehicle.vehicle_state, ReserveBase, "vehicle should be in ReserveBase state")
        self.assertEquals(updated_base.available_stalls, 0, "should have taken the only available stall")

    ####################################################################################################################
    # DispatchStation ##################################################################################################
    ####################################################################################################################

    def test_dispatch_station_enter(self):
        vehicle = mock_vehicle()
        station = mock_station()
        charger = Charger.DCFC
        sim = mock_sim(
            vehicles=(vehicle,),
            stations=(station,)
        )
        env = mock_env()
        route = mock_route_from_geoids(vehicle.geoid, station.geoid)

        state = DispatchStation(vehicle.id, station.id, route, charger)
        error, updated_sim = state.enter(sim, env)

        self.assertIsNone(error, "should have no errors")

        updated_vehicle = updated_sim.vehicles.get(vehicle.id)
        self.assertIsInstance(updated_vehicle.vehicle_state, DispatchStation,
                              "should be in a dispatch to station state")
        self.assertEquals(len(updated_vehicle.vehicle_state.route), 1, "should have a route")

    def test_dispatch_station_exit(self):
        vehicle = mock_vehicle()
        station = mock_station()
        charger = Charger.DCFC
        sim = mock_sim(
            vehicles=(vehicle,),
            stations=(station,)
        )
        env = mock_env()
        route = mock_route_from_geoids(vehicle.geoid, station.geoid)

        state = DispatchStation(vehicle.id, station.id, route, charger)
        enter_error, entered_sim = state.enter(sim, env)
        self.assertIsNone(enter_error, "test precondition (enter works correctly) not met")

        # begin test
        error, exited_sim = state.exit(entered_sim, env)

        self.assertIsNone(error, "should have no errors")
        self.assertEquals(entered_sim, exited_sim, "should see no change due to exit")

    def test_dispatch_station_update(self):
        near = h3.geo_to_h3(39.7539, -104.974, 15)
        omf_brewing = h3.geo_to_h3(39.7608873, -104.9845391, 15)
        vehicle = mock_vehicle_from_geoid(geoid=near)
        station = mock_station_from_geoid(geoid=omf_brewing)
        charger = Charger.DCFC
        sim = mock_sim(
            vehicles=(vehicle,),
            stations=(station,)
        )
        env = mock_env()
        route = mock_route_from_geoids(near, omf_brewing)

        state = DispatchStation(vehicle.id, station.id, route, charger)
        enter_error, sim_with_dispatched_vehicle = state.enter(sim, env)
        self.assertIsNone(enter_error, "test precondition (enter works correctly) not met")

        update_error, sim_updated = state.update(sim_with_dispatched_vehicle, env)
        self.assertIsNone(update_error, "should have no error from update call")

        updated_vehicle = sim_updated.vehicles.get(vehicle.id)
        self.assertNotEqual(vehicle.geoid, updated_vehicle.geoid, "should have moved")
        self.assertIsInstance(updated_vehicle.vehicle_state, DispatchStation,
                              "should still be in a dispatch to station state")
        self.assertLess(updated_vehicle.energy_source.soc, vehicle.energy_source.soc, "should have less energy")

    def test_dispatch_station_update_terminal(self):
        initial_soc = 0.1
        vehicle = mock_vehicle(soc=initial_soc)
        station = mock_station()
        charger = Charger.DCFC
        sim = mock_sim(
            vehicles=(vehicle,),
            stations=(station,)
        )
        env = mock_env()
        route = ()  # empty route should trigger a default transition

        state = DispatchStation(vehicle.id, station.id, route, charger)
        enter_error, sim_with_dispatch_vehicle = state.enter(sim, env)
        self.assertIsNone(enter_error, "test precondition (enter works correctly) not met")

        update_error, sim_updated = state.update(sim_with_dispatch_vehicle, env)
        self.assertIsNone(update_error, "should have no error from update call")

        updated_vehicle = sim_updated.vehicles.get(vehicle.id)
        updated_station = sim_updated.stations.get(station.id)
        self.assertIsInstance(updated_vehicle.vehicle_state, ChargingStation,
                              "vehicle should be in ChargingStation state")
        self.assertEquals(updated_station.available_chargers.get(charger), 0,
                          "should have taken the only available charger")
        self.assertGreater(updated_vehicle.energy_source.soc, initial_soc, "should have charged for one time step")

    ####################################################################################################################
    # DispatchTrip #####################################################################################################
    ####################################################################################################################

    def test_dispatch_trip_enter(self):
        vehicle = mock_vehicle()
        request = mock_request()
        e1, sim = simulation_state_ops.add_request(mock_sim(vehicles=(vehicle,)), request)
        self.assertIsNone(e1, "test invariant failed")
        env = mock_env()
        route = mock_route_from_geoids(vehicle.geoid, request.geoid)

        state = DispatchTrip(vehicle.id, request.id, route)
        error, updated_sim = state.enter(sim, env)

        self.assertIsNone(error, "should have no errors")

        updated_vehicle = updated_sim.vehicles.get(vehicle.id)
        updated_request = updated_sim.requests.get(request.id)
        self.assertIsInstance(updated_vehicle.vehicle_state, DispatchTrip, "should be in a dispatch to request state")
        self.assertEquals(updated_request.dispatched_vehicle, vehicle.id, "request should be assigned this vehicle")
        self.assertEquals(len(updated_vehicle.vehicle_state.route), 1, "should have a route")

    def test_dispatch_trip_enter_no_request(self):
        vehicle = mock_vehicle()
        request = mock_request()
        sim = mock_sim(vehicles=(vehicle,))  # request not added to sim
        env = mock_env()
        route = mock_route_from_geoids(vehicle.geoid, request.geoid)

        state = DispatchTrip(vehicle.id, request.id, route)
        error, updated_sim = state.enter(sim, env)

        self.assertIsNone(error, "should have no errors")
        self.assertIsNone(updated_sim, "no request at location should result in no update to sim")

    def test_dispatch_trip_exit(self):
        vehicle = mock_vehicle()
        request = mock_request()
        e1, sim = simulation_state_ops.add_request(mock_sim(vehicles=(vehicle,)), request)
        self.assertIsNone(e1, "test invariant failed")
        env = mock_env()
        route = mock_route_from_geoids(vehicle.geoid, request.geoid)

        state = DispatchTrip(vehicle.id, request.id, route)
        enter_error, entered_sim = state.enter(sim, env)
        self.assertIsNone(enter_error, "test precondition (enter works correctly) not met")

        # begin test
        error, exited_sim = state.exit(entered_sim, env)

        self.assertIsNone(error, "should have no errors")
        self.assertEquals(entered_sim, exited_sim, "should see no change due to exit")

    def test_dispatch_trip_update(self):
        near = h3.geo_to_h3(39.7539, -104.974, 15)
        omf_brewing = h3.geo_to_h3(39.7608873, -104.9845391, 15)
        vehicle = mock_vehicle()
        request = mock_request()
        e1, sim = simulation_state_ops.add_request(mock_sim(vehicles=(vehicle,)), request)
        self.assertIsNone(e1, "test invariant failed")
        env = mock_env()
        route = mock_route_from_geoids(near, omf_brewing)

        state = DispatchTrip(vehicle.id, request.id, route)
        enter_error, sim_with_dispatched_vehicle = state.enter(sim, env)
        self.assertIsNone(enter_error, "test precondition (enter works correctly) not met")

        update_error, sim_updated = state.update(sim_with_dispatched_vehicle, env)
        self.assertIsNone(update_error, "should have no error from update call")

        updated_vehicle = sim_updated.vehicles.get(vehicle.id)
        self.assertNotEqual(vehicle.geoid, updated_vehicle.geoid, "should have moved")
        self.assertIsInstance(updated_vehicle.vehicle_state, DispatchTrip,
                              "should still be in a dispatch to request state")
        self.assertLess(updated_vehicle.energy_source.soc, vehicle.energy_source.soc, "should have less energy")

    def test_dispatch_trip_update_terminal(self):
        vehicle = mock_vehicle()
        request = mock_request()
        e1, sim = simulation_state_ops.add_request(mock_sim(vehicles=(vehicle,)), request)
        self.assertIsNone(e1, "test invariant failed")
        env = mock_env()
        route = ()  # vehicle is at the request

        state = DispatchTrip(vehicle.id, request.id, route)
        enter_error, sim_with_dispatch_vehicle = state.enter(sim, env)
        self.assertIsNone(enter_error, "test precondition (enter works correctly) not met")

        update_error, sim_updated = state.update(sim_with_dispatch_vehicle, env)
        self.assertIsNone(update_error, "should have no error from update call")

        updated_vehicle = sim_updated.vehicles.get(vehicle.id)
        updated_request = sim_updated.requests.get(request.id)
        expected_passengers = board_vehicle(request.passengers, vehicle.id)
        self.assertIsInstance(updated_vehicle.vehicle_state, ServicingTrip, "vehicle should be in ServicingTrip state")
        self.assertIn(expected_passengers[0], updated_vehicle.vehicle_state.passengers, "passenger not picked up")
        self.assertIsNone(updated_request, "request should no longer exist as it has been picked up")

    ####################################################################################################################
    # Idle #############################################################################################################
    ####################################################################################################################

    def test_idle_enter(self):
        # should intially not be in an Idle state
        vehicle = mock_vehicle().modify_state(DispatchBase(DefaultIds.mock_vehicle_id(), DefaultIds.mock_base_id(), ()))
        sim = mock_sim(vehicles=(vehicle,))
        env = mock_env()

        state = Idle(vehicle.id)
        error, updated_sim = state.enter(sim, env)

        self.assertIsNone(error, "should have no errors")

        updated_vehicle = updated_sim.vehicles.get(vehicle.id)
        self.assertIsInstance(updated_vehicle.vehicle_state, Idle, "should be in an idle to request state")

    def test_idle_exit(self):
        # should intially not be in an Idle state
        vehicle = mock_vehicle().modify_state(DispatchBase(DefaultIds.mock_vehicle_id(), DefaultIds.mock_base_id(), ()))
        sim = mock_sim(vehicles=(vehicle,))
        env = mock_env()

        state = Idle(vehicle.id)
        enter_error, entered_sim = state.enter(sim, env)
        self.assertIsNone(enter_error, "test precondition (enter works correctly) not met")

        # begin test
        error, exited_sim = state.exit(entered_sim, env)

        self.assertIsNone(error, "should have no errors")
        self.assertEquals(entered_sim, exited_sim, "should see no change due to exit")

    def test_idle_update(self):
        # should intially not be in an Idle state
        vehicle = mock_vehicle().modify_state(DispatchBase(DefaultIds.mock_vehicle_id(), DefaultIds.mock_base_id(), ()))
        sim = mock_sim(vehicles=(vehicle,))
        env = mock_env()

        state = Idle(vehicle.id)
        enter_error, updated_sim = state.enter(sim, env)
        self.assertIsNone(enter_error, "test precondition (enter works correctly) not met")

        update_error, sim_updated = state.update(updated_sim, env)
        self.assertIsNone(update_error, "should have no error from update call")

        updated_vehicle = sim_updated.vehicles.get(vehicle.id)
        self.assertEqual(vehicle.geoid, updated_vehicle.geoid, "should not have moved")
        self.assertIsInstance(updated_vehicle.vehicle_state, Idle, "should still be in an Idle state")
        self.assertLess(updated_vehicle.energy_source.soc, vehicle.energy_source.soc, "should have less energy")
        self.assertEqual(updated_vehicle.vehicle_state.idle_duration,
                         sim.sim_timestep_duration_seconds,
                         "should have recorded the idle time")

    def test_idle_update_terminal(self):
        initial_soc = 0.0
        ititial_state = DispatchBase(DefaultIds.mock_vehicle_id(), DefaultIds.mock_base_id(), ())
        vehicle = mock_vehicle(soc=initial_soc).modify_state(ititial_state)
        sim = mock_sim(vehicles=(vehicle,))
        env = mock_env()

        state = Idle(vehicle.id)
        enter_error, updated_sim = state.enter(sim, env)
        self.assertIsNone(enter_error, "test precondition (enter works correctly) not met")

        update_error, sim_updated = state.update(updated_sim, env)
        self.assertIsNone(update_error, "should have no error from update call")

        updated_vehicle = sim_updated.vehicles.get(vehicle.id)
        self.assertIsInstance(updated_vehicle.vehicle_state, OutOfService, "vehicle should be OutOfService")
        self.assertTrue(updated_vehicle.energy_source.is_empty, "vehicle should have no energy")

    ####################################################################################################################
    # OutOfService #####################################################################################################
    ####################################################################################################################

    def test_out_of_service_enter(self):
        # should intially not be in an Idle state
        vehicle = mock_vehicle(soc=0.0)
        sim = mock_sim(vehicles=(vehicle,))
        env = mock_env()

        state = OutOfService(vehicle.id)
        error, updated_sim = state.enter(sim, env)

        self.assertIsNone(error, "should have no errors")

        updated_vehicle = updated_sim.vehicles.get(vehicle.id)
        self.assertIsInstance(updated_vehicle.vehicle_state, OutOfService, "should be in an OutOfService state")

    def test_out_of_service_exit(self):
        # should intially not be in an Idle state
        vehicle = mock_vehicle(soc=0.0)
        sim = mock_sim(vehicles=(vehicle,))
        env = mock_env()

        state = OutOfService(vehicle.id)
        enter_error, entered_sim = state.enter(sim, env)
        self.assertIsNone(enter_error, "test precondition (enter works correctly) not met")

        # begin test
        error, exited_sim = state.exit(entered_sim, env)

        self.assertIsNone(error, "should have no errors")
        self.assertEquals(entered_sim, exited_sim, "should see no change due to exit")

    def test_out_of_service_update(self):
        # should intially not be in an Idle state
        vehicle = mock_vehicle(soc=0.0)
        sim = mock_sim(vehicles=(vehicle,))
        env = mock_env()

        state = OutOfService(vehicle.id)
        enter_error, entered_sim = state.enter(sim, env)
        self.assertIsNone(enter_error, "test precondition (enter works correctly) not met")

        update_error, updated_sim = state.update(entered_sim, env)
        self.assertIsNone(update_error, "should have no error from update call")

        updated_vehicle = updated_sim.vehicles.get(vehicle.id)
        self.assertEqual(vehicle.geoid, updated_vehicle.geoid, "should not have moved")
        self.assertIsInstance(updated_vehicle.vehicle_state, OutOfService, "should still be in an OutOfService state")
        self.assertEqual(updated_vehicle.energy_source.soc, vehicle.energy_source.soc, "should have the same energy")

    # def test_out_of_service_update_terminal(self):  # there is no terminal state for OutOfService

    ####################################################################################################################
    # Repositioning ####################################################################################################
    ####################################################################################################################

    def test_repositioning_enter(self):
        vehicle = mock_vehicle()
        sim = mock_sim(
            vehicles=(vehicle,),
        )
        env = mock_env()
        route = mock_route_from_geoids(vehicle.geoid, vehicle.geoid)

        state = Repositioning(vehicle.id, route)
        error, updated_sim = state.enter(sim, env)

        self.assertIsNone(error, "should have no errors")

        updated_vehicle = updated_sim.vehicles.get(vehicle.id)
        self.assertIsInstance(updated_vehicle.vehicle_state, Repositioning, "should be in a repositioning state")
        self.assertEquals(len(updated_vehicle.vehicle_state.route), 1, "should have a route")

    def test_repositioning_exit(self):
        vehicle = mock_vehicle()
        sim = mock_sim(
            vehicles=(vehicle,),
        )
        env = mock_env()
        route = mock_route_from_geoids(vehicle.geoid, vehicle.geoid)

        state = Repositioning(vehicle.id, route)
        enter_error, entered_sim = state.enter(sim, env)
        self.assertIsNone(enter_error, "test precondition (enter works correctly) not met")

        # begin test
        error, exited_sim = state.exit(entered_sim, env)

        self.assertIsNone(error, "should have no errors")
        self.assertEquals(entered_sim, exited_sim, "should see no change due to exit")

    def test_repositioning_update(self):
        near = h3.geo_to_h3(39.7539, -104.974, 15)
        omf_brewing = h3.geo_to_h3(39.7608873, -104.9845391, 15)
        vehicle = mock_vehicle()
        sim = mock_sim(
            vehicles=(vehicle,),
        )
        env = mock_env()
        route = mock_route_from_geoids(near, omf_brewing)

        state = Repositioning(vehicle.id, route)
        enter_error, entered_sim = state.enter(sim, env)
        self.assertIsNone(enter_error, "test precondition (enter works correctly) not met")

        update_error, sim_updated = state.update(entered_sim, env)
        self.assertIsNone(update_error, "should have no error from update call")

        updated_vehicle = sim_updated.vehicles.get(vehicle.id)
        self.assertNotEqual(vehicle.geoid, updated_vehicle.geoid, "should have moved")
        self.assertIsInstance(updated_vehicle.vehicle_state, Repositioning, "should still be in a Repositioning state")
        self.assertLess(updated_vehicle.energy_source.soc, vehicle.energy_source.soc, "should have less energy")

    def test_repositioning_update_terminal(self):
        vehicle = mock_vehicle()
        sim = mock_sim(
            vehicles=(vehicle,),
        )
        env = mock_env()
        route = ()

        state = Repositioning(vehicle.id, route)
        enter_error, entered_sim = state.enter(sim, env)
        self.assertIsNone(enter_error, "test precondition (enter works correctly) not met")

        update_error, sim_updated = state.update(entered_sim, env)
        self.assertIsNone(update_error, "should have no error from update call")

        updated_vehicle = sim_updated.vehicles.get(vehicle.id)
        self.assertIsInstance(updated_vehicle.vehicle_state, Idle, "vehicle should be in Idle state")

    ####################################################################################################################
    # ReserveBase ######################################################################################################
    ####################################################################################################################

    def test_reserve_base_enter(self):
        vehicle = mock_vehicle()
        base = mock_base()
        sim = mock_sim(vehicles=(vehicle,), bases=(base,))
        env = mock_env()

        state = ReserveBase(vehicle.id, base.id)
        error, updated_sim = state.enter(sim, env)

        self.assertIsNone(error, "should have no errors")

        updated_vehicle = updated_sim.vehicles.get(vehicle.id)
        updated_base = updated_sim.bases.get(base.id)
        self.assertIsInstance(updated_vehicle.vehicle_state, ReserveBase, "should be in an ReserveBase state")
        self.assertEqual(updated_base.available_stalls, 0, "only stall should now be occupied")

    def test_reserve_base_exit(self):
        vehicle = mock_vehicle()
        base = mock_base()
        sim = mock_sim(vehicles=(vehicle,), bases=(base,))
        env = mock_env()

        state = ReserveBase(vehicle.id, base.id)
        enter_error, entered_sim = state.enter(sim, env)
        entered_base = entered_sim.bases.get(base.id)
        self.assertIsNone(enter_error, "test precondition (enter works correctly) not met")
        self.assertEqual(entered_base.available_stalls, 0, "test precondition (stall in use) not met")

        # begin test
        error, exited_sim = state.exit(entered_sim, env)

        exited_base = exited_sim.bases.get(base.id)
        self.assertIsNone(error, "should have no errors")
        self.assertEqual(exited_base.available_stalls, 1, "should have released stall")

    def test_reserve_base_update(self):
        vehicle = mock_vehicle()
        base = mock_base()
        sim = mock_sim(vehicles=(vehicle,), bases=(base,))
        env = mock_env()

        state = ReserveBase(vehicle.id, base.id)
        enter_error, entered_sim = state.enter(sim, env)
        self.assertIsNone(enter_error, "test precondition (enter works correctly) not met")

        update_error, updated_sim = state.update(entered_sim, env)
        self.assertIsNone(update_error, "should have no error from update call")

        updated_vehicle = updated_sim.vehicles.get(vehicle.id)
        self.assertEqual(vehicle.geoid, updated_vehicle.geoid, "should not have moved")
        self.assertIsInstance(updated_vehicle.vehicle_state, ReserveBase, "should still be in a ReserveBase state")
        self.assertEqual(updated_vehicle.energy_source.soc, vehicle.energy_source.soc, "should have the same energy")

    # def test_reserve_base_update_terminal(self):  # there is no terminal state for OutOfService

    ####################################################################################################################
    # ServicingTrip ####################################################################################################
    ####################################################################################################################

    def test_servicing_trip_enter(self):
        vehicle = mock_vehicle()
        request = mock_request()
        e1, sim = simulation_state_ops.add_request(mock_sim(vehicles=(vehicle,)), request)
        self.assertIsNone(e1, "test invariant failed")
        env = mock_env()
        route = mock_route_from_geoids(vehicle.geoid, request.geoid)

        state = ServicingTrip(vehicle.id, request.id, route, request.passengers)
        error, updated_sim = state.enter(sim, env)

        self.assertIsNone(error, "should have no errors")

        updated_vehicle = updated_sim.vehicles.get(vehicle.id)
        self.assertIsInstance(updated_vehicle.vehicle_state, ServicingTrip, "should be in a ServicingTrip state")
        self.assertEquals(len(updated_vehicle.vehicle_state.route), 1, "should have a route")

    def test_servicing_trip_exit(self):
        vehicle = mock_vehicle()
        request = mock_request_from_geoids(destination=vehicle.geoid)
        e1, sim = simulation_state_ops.add_request(mock_sim(vehicles=(vehicle,)), request)
        self.assertIsNone(e1, "test invariant failed")
        env = mock_env()
        route = mock_route_from_geoids(request.origin, request.destination)

        state = ServicingTrip(vehicle.id, request.id, route, request.passengers)
        enter_error, entered_sim = state.enter(sim, env)
        self.assertIsNone(enter_error, "test precondition (enter works correctly) not met")

        # begin test
        error, exited_sim = state.exit(entered_sim, env)

        self.assertIsNone(error, "should have no errors")  # errors due to passengers not being at destination

    def test_servicing_trip_exit_when_still_has_passengers(self):
        vehicle = mock_vehicle()
        request = mock_request_from_geoids()
        self.assertNotEqual(request.origin, request.destination, "test invariant failed")
        e1, sim = simulation_state_ops.add_request(mock_sim(vehicles=(vehicle,)), request)
<<<<<<< HEAD
=======
        self.assertIsNone(e1, "test invariant failed")
>>>>>>> 63404799
        env = mock_env()
        route = mock_route_from_geoids(request.origin, request.destination)

        state = ServicingTrip(vehicle.id, request.id, route, request.passengers)
        enter_error, entered_sim = state.enter(sim, env)
        self.assertIsNone(enter_error, "test precondition (enter works correctly) not met")

        # begin test
        error, exited_sim = state.exit(entered_sim, env)

        self.assertIsNone(error, "should have no errors")  # errors due to passengers not being at destination
        self.assertIsNone(exited_sim, "should not have allowed exit of ServicingTrip")

    def test_servicing_trip_update(self):
        near = h3.geo_to_h3(39.7539, -104.974, 15)
        omf_brewing = h3.geo_to_h3(39.7608873, -104.9845391, 15)
        vehicle = mock_vehicle_from_geoid(geoid=near)
        request = mock_request_from_geoids(origin=near, destination=omf_brewing)
        e1, sim = simulation_state_ops.add_request(mock_sim(vehicles=(vehicle,)), request)
        self.assertIsNone(e1, "test invariant failed")
        env = mock_env()
        route = mock_route_from_geoids(near, omf_brewing)

        state = ServicingTrip(vehicle.id, request.id, route, request.passengers)
        enter_error, sim_servicing = state.enter(sim, env)
        self.assertIsNone(enter_error, "test precondition (enter works correctly) not met")

        update_error, sim_updated = state.update(sim_servicing, env)
        self.assertIsNone(update_error, "should have no error from update call")

        updated_vehicle = sim_updated.vehicles.get(vehicle.id)
        self.assertNotEqual(vehicle.geoid, updated_vehicle.geoid, "should have moved")
        self.assertIsInstance(updated_vehicle.vehicle_state, ServicingTrip, "should still be in a servicing state")
        self.assertLess(updated_vehicle.energy_source.soc, vehicle.energy_source.soc, "should have less energy")
        self.assertEqual(updated_vehicle.vehicle_state.passengers, request.passengers, "should have passengers")

    def test_servicing_trip_update_terminal(self):
        vehicle = mock_vehicle()
        request = mock_request_from_geoids(origin=vehicle.geoid, destination=vehicle.geoid)
        e1, sim = simulation_state_ops.add_request(mock_sim(vehicles=(vehicle,)), request)
        self.assertIsNone(e1, "test invariant failed")
        env = mock_env()
        route = ()  # end of route

        state = ServicingTrip(vehicle.id, request.id, route, request.passengers)
        enter_error, sim_servicing = state.enter(sim, env)
        self.assertIsNone(enter_error, "test precondition (enter works correctly) not met")

        update_error, sim_updated = state.update(sim_servicing, env)
        self.assertIsNone(update_error, "should have no error from update call")

        updated_vehicle = sim_updated.vehicles.get(vehicle.id)
        updated_request = sim_updated.requests.get(request.id)
        self.assertIsInstance(updated_vehicle.vehicle_state, Idle, "vehicle should be in Idle state")<|MERGE_RESOLUTION|>--- conflicted
+++ resolved
@@ -803,10 +803,8 @@
         request = mock_request_from_geoids()
         self.assertNotEqual(request.origin, request.destination, "test invariant failed")
         e1, sim = simulation_state_ops.add_request(mock_sim(vehicles=(vehicle,)), request)
-<<<<<<< HEAD
-=======
+
         self.assertIsNone(e1, "test invariant failed")
->>>>>>> 63404799
         env = mock_env()
         route = mock_route_from_geoids(request.origin, request.destination)
 
@@ -859,5 +857,4 @@
         self.assertIsNone(update_error, "should have no error from update call")
 
         updated_vehicle = sim_updated.vehicles.get(vehicle.id)
-        updated_request = sim_updated.requests.get(request.id)
         self.assertIsInstance(updated_vehicle.vehicle_state, Idle, "vehicle should be in Idle state")