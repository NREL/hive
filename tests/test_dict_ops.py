--- conflicted
+++ resolved
@@ -26,15 +26,9 @@
         self.assertEqual(result['c'], 3, "should have 'c' from rhs")
 
     def test_add_to_location_dict(self):
-<<<<<<< HEAD
         some_locs = immutables.Map({'1234': frozenset(['v1', 'v2'])})
-        update_at_loc = DictOps.add_to_location_dict(some_locs, '1234', 'v3')
-        update_empty_loc = DictOps.add_to_location_dict(some_locs, '5678', 'v4')
-=======
-        some_locs = immutables.Map({'1234': ('v1', 'v2')})
         update_at_loc = DictOps.add_to_collection_dict(some_locs, '1234', 'v3')
         update_empty_loc = DictOps.add_to_collection_dict(some_locs, '5678', 'v4')
->>>>>>> 212a08c6
         self.assertIn('v3', update_at_loc.get('1234'), "v3 should be added at location 1234")
         self.assertIn('v1', update_at_loc.get('1234'), "v1 should not have been removed at location 1234")
         self.assertIn('v2', update_at_loc.get('1234'), "v2 should not have been removed at location 1234")
@@ -42,15 +36,9 @@
         self.assertIn('v4', update_empty_loc.get('5678'), "v4 should be added to new location 5678")
 
     def test_remove_from_location_dict(self):
-<<<<<<< HEAD
         some_locs = immutables.Map({'1234': frozenset(['v1', 'v2']), '5678': frozenset(['v3',])})
-        update_at_loc = DictOps.remove_from_location_dict(some_locs, '1234', 'v1')
-        update_empties_loc = DictOps.remove_from_location_dict(some_locs, '5678', 'v3')
-=======
-        some_locs = immutables.Map({'1234': ('v1', 'v2'), '5678': ('v3', )})
         update_at_loc = DictOps.remove_from_collection_dict(some_locs, '1234', 'v1')
         update_empties_loc = DictOps.remove_from_collection_dict(some_locs, '5678', 'v3')
->>>>>>> 212a08c6
         self.assertNotIn('v1', update_at_loc.get('1234'), "v1 should have been removed at location 1234")
         self.assertIn('v2', update_at_loc.get('1234'), "v2 should not have been removed at location 1234")
         self.assertNotIn('5678', update_empties_loc.keys(), "location 5678 should have been emptied")
