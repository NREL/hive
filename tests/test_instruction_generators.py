from unittest import TestCase

from tests.mock_lobster import *


class TestInstructionGenerators(TestCase):
    def test_dispatcher_match_vehicle(self):
        dispatcher = Dispatcher(mock_config().dispatcher)

        somewhere = h3.geo_to_h3(39.7539, -104.974, 15)
        near_to_somewhere = h3.geo_to_h3(39.754, -104.975, 15)
        far_from_somewhere = h3.geo_to_h3(39.755, -104.976, 15)

        req = mock_request_from_geoids(origin=somewhere)
        close_veh = mock_vehicle_from_geoid(vehicle_id='close_veh', geoid=near_to_somewhere)
        far_veh = mock_vehicle_from_geoid(vehicle_id='far_veh', geoid=far_from_somewhere)
        sim = mock_sim(
            h3_location_res=9,
            h3_search_res=9,
            vehicles=(close_veh, far_veh),
        )
        _, sim = simulation_state_ops.add_request(sim, req)

        dispatcher, instructions = dispatcher.generate_instructions(sim, mock_env())

        self.assertGreaterEqual(len(instructions), 1, "Should have generated at least one instruction")
        self.assertIsInstance(instructions[0],
                              DispatchTripInstruction,
                              "Should have instructed vehicle to dispatch")
        self.assertEqual(instructions[0].vehicle_id,
                         close_veh.id,
                         "Should have picked closest vehicle")

    def test_dispatcher_no_vehicles(self):
        dispatcher = Dispatcher(mock_config().dispatcher)

        somewhere = h3.geo_to_h3(39.7539, -104.974, 15)

        req = mock_request_from_geoids(origin=somewhere)
        sim = mock_sim(h3_location_res=9, h3_search_res=9)
        _, sim = simulation_state_ops.add_request(sim, req)

        dispatcher, instructions = dispatcher.generate_instructions(sim, mock_env())

        self.assertEqual(len(instructions), 0, "There are no vehicles to make assignments to.")

    def test_charging_fleet_manager(self):
        charging_fleet_manager = ChargingFleetManager(mock_config().dispatcher)

        somewhere = h3.geo_to_h3(39.7539, -104.974, 15)
        somewhere_else = h3.geo_to_h3(39.75, -104.976, 15)

        veh = mock_vehicle_from_geoid(geoid=somewhere, soc=0.01)

        station = mock_station_from_geoid(geoid=somewhere_else)
        sim = mock_sim(h3_location_res=9, h3_search_res=9, vehicles=(veh,), stations=(station,))

        charging_fleet_manager, instructions = charging_fleet_manager.generate_instructions(sim, mock_env())

        self.assertGreaterEqual(len(instructions), 1, "Should have generated at least one instruction")
        self.assertIsInstance(instructions[0],
                              DispatchStationInstruction,
                              "Should have instructed vehicle to dispatch to station")

    def test_charging_fleet_manager_queues(self):
        charging_fleet_manager = ChargingFleetManager(mock_config().dispatcher)

        v_geoid = h3.geo_to_h3(39.0, -104.0, 15)
        veh_low_battery = mock_vehicle_from_geoid(geoid=v_geoid, soc=0.01)

        s1_geoid = h3.geo_to_h3(39.01, -104.0, 15)
        s2_geoid = h3.geo_to_h3(39.015, -104.0, 15)  # slightly further away

        # invariant: a queue can be created even if plugs are available and
        # our dispatcher only considers the queue size in the distance metric
<<<<<<< HEAD
        s1 = mock_station_from_geoid(station_id="s1", geoid=s1_geoid)
        s1 = s1.enqueue_for_charger(mock_dcfc_charger_id()).checkout_charger(mock_dcfc_charger_id())
=======
        s1 = mock_station_from_geoid(station_id="s1", geoid=s1_geoid).enqueue_for_charger(
            Charger.DCFC).checkout_charger(Charger.DCFC)
>>>>>>> a47a9392
        s2 = mock_station_from_geoid(station_id="s2", geoid=s2_geoid)

        self.assertIsNotNone(s1, "test invariant failed (unable to checkout charger_id)")

        sim = mock_sim(h3_location_res=15, h3_search_res=5, vehicles=(veh_low_battery,), stations=(s1, s2,))
        env = mock_env()

        charging_fleet_manager, instructions = charging_fleet_manager.generate_instructions(sim, env)

        self.assertGreaterEqual(len(instructions), 1, "Should have generated at least one instruction")
        self.assertIsInstance(instructions[0],
                              DispatchStationInstruction,
                              "Should have instructed vehicle to dispatch to station")
        self.assertEqual(instructions[0].station_id, s2.id, "should have instructed vehicle to go to s2")

    def test_fleet_position_manager(self):
        fleet_position_manager = PositionFleetManager(mock_forecaster(forecast=1), mock_config().dispatcher)

        # manger will always predict we need 1 activate vehicle. So, we start with one inactive vehicle and see
        # if it is moved to active.

        somewhere = h3.geo_to_h3(39.7539, -104.974, 15)

        veh = mock_vehicle_from_geoid(
            geoid=somewhere,
            vehicle_state=ReserveBase(
                DefaultIds.mock_vehicle_id(),
                DefaultIds.mock_base_id()
            )
        )
        base = mock_base_from_geoid(geoid=somewhere, stall_count=2)

        sim = mock_sim(vehicles=(veh,), bases=(base,))

        dispatcher, instructions = fleet_position_manager.generate_instructions(sim, mock_env())

        self.assertGreaterEqual(len(instructions), 1, "Should have generated at least one instruction")
        self.assertIsInstance(instructions[0],
                              RepositionInstruction,
                              "Should have instructed vehicle to reposition")

    def test_fleet_position_manager_deactivates_a_vehicle(self):
        # dispatcher = mock_instruction_generators_with_mock_forecast(forecast=1)

        fleet_position_manager = PositionFleetManager(mock_forecaster(forecast=1), mock_config().dispatcher)

        # manger will always predict we need 1 activate vehicle. So, we start with two active vehicle and see
        # if it is moved to base.

        somewhere = h3.geo_to_h3(39.7539, -104.974, 15)
        somewhere_else = h3.geo_to_h3(39.75, -104.976, 15)

        veh1 = mock_vehicle_from_geoid(vehicle_id='v1', geoid=somewhere)
        veh2 = mock_vehicle_from_geoid(vehicle_id='v2', geoid=somewhere)
        base = mock_base_from_geoid(geoid=somewhere_else, stall_count=2)

        sim = mock_sim(
            h3_location_res=9,
            h3_search_res=9,
            vehicles=(veh1, veh2),
            bases=(base,)
        )

        dispatcher, instructions = fleet_position_manager.generate_instructions(sim, mock_env())

        self.assertEqual(len(instructions), 1, "Should have generated only one instruction")
        self.assertIsInstance(instructions[0],
                              DispatchBaseInstruction,
                              "Should have instructed vehicle to dispatch to base")

    def test_base_fleet_manager_limited_charging_spaces(self):
        """
        tests BaseFleetManager dispatch Manager can limit actively charging vehicles when saturated
        and that the lower soc vehicles are prioritized
        """
        # set base vehicles charging limit to 1, but provide a station with 2 chargers at the base
        base_fleet_manager = BaseFleetManager(mock_config().dispatcher)
        station = mock_station_from_geoid(chargers=immutables.Map({mock_l2_charger_id(): 2}))
        base = mock_base_from_geoid(stall_count=2, station_id=station.id)

        vid_1 = 'lower_soc_vehicle'
        vid_2 = 'higher_soc_vehicle'

        # both vehicles eligible to charge at base, but veh_1 has lower soc
        veh_1 = mock_vehicle_from_geoid(
            vehicle_id=vid_1,
            geoid=station.geoid,
            vehicle_state=ReserveBase(
                vehicle_id=vid_1,
                base_id=base.id
            ),
            soc=0.1
        )
        veh_2 = mock_vehicle_from_geoid(
            vehicle_id=vid_2,
            geoid=station.geoid,
            vehicle_state=ReserveBase(
                vehicle_id=vid_2,
                base_id=base.id
            ),
            soc=0.2
        )
        sim = mock_sim(
            h3_location_res=9,
            h3_search_res=9,
            vehicles=(veh_1, veh_2),
            stations=(station,),
            bases=(base,)
        )

        base_fleet_manager, instructions = base_fleet_manager.generate_instructions(sim, mock_env())

        self.assertGreaterEqual(len(instructions), 1, "Should have generated only one instruction")
        self.assertIsInstance(instructions[0], ChargeBaseInstruction, "Should have been instructed to charge at base")
        self.assertEquals(instructions[0].vehicle_id, vid_1, "should be charging the lower soc vehicle")<|MERGE_RESOLUTION|>--- conflicted
+++ resolved
@@ -73,16 +73,11 @@
 
         # invariant: a queue can be created even if plugs are available and
         # our dispatcher only considers the queue size in the distance metric
-<<<<<<< HEAD
         s1 = mock_station_from_geoid(station_id="s1", geoid=s1_geoid)
         s1 = s1.enqueue_for_charger(mock_dcfc_charger_id()).checkout_charger(mock_dcfc_charger_id())
-=======
-        s1 = mock_station_from_geoid(station_id="s1", geoid=s1_geoid).enqueue_for_charger(
-            Charger.DCFC).checkout_charger(Charger.DCFC)
->>>>>>> a47a9392
         s2 = mock_station_from_geoid(station_id="s2", geoid=s2_geoid)
 
-        self.assertIsNotNone(s1, "test invariant failed (unable to checkout charger_id)")
+        self.assertIsNotNone(s1, "test invariant failed (unable to checkout charger)")
 
         sim = mock_sim(h3_location_res=15, h3_search_res=5, vehicles=(veh_low_battery,), stations=(s1, s2,))
         env = mock_env()
