--- conflicted
+++ resolved
@@ -37,9 +37,6 @@
         "scipy",
         "returns",
     ],
-<<<<<<< HEAD
-    extras_require={"dev": ["pytest", "black"]},
-=======
     extras_require={
         "dev": ["pytest", "black"],
         "docs": [
@@ -52,7 +49,6 @@
 
         ]
     },
->>>>>>> fbfe414e
     include_package_data=True,
     package_data={"nrel.hive.resources": ["*"]},
     entry_points={
