from datetime import datetime

import yaml
import sys
import csv
import os
import time

from pkg_resources import resource_filename

sys.path.append('..')

from hive.config import *
from hive.runner.local_simulation_runner import LocalSimulationRunner
from hive.reporting.detailed_reporter import DetailedReporter
from hive.dispatcher.greedy_dispatcher import GreedyDispatcher
from hive.state.initialize_simulation import initialize_simulation
from hive.state.update import UpdateRequestsFromFile, CancelRequests, StepSimulation

if len(sys.argv) == 1:
    raise ImportError("please specify a scenario file to run.")

scenario_file = sys.argv[1]
with open(scenario_file, 'r') as f:
    config_builder = yaml.safe_load(f)

config = HiveConfig.build(config_builder)
if isinstance(config, Exception):
    raise config

run_name = config.sim.sim_name + '_' + datetime.now().strftime('%Y-%m-%d_%H-%M-%S')
sim_output_dir = os.path.join(config.io.working_directory, run_name)
if not os.path.isdir(sim_output_dir):
    os.makedirs(sim_output_dir)

dispatcher = GreedyDispatcher()

<<<<<<< HEAD
simulation_state, environment = initialize_simulation(config)
=======
with open(bases_file, 'r', encoding='utf-8-sig') as bf:
    builder = []
    reader = csv.DictReader(bf)
    for row in reader:
        try:
            base = Base.from_row(row, config.sim.sim_h3_resolution)
            builder.append(base)
        except IOError as err:
            build_errors.append(err)

    bases = tuple(builder)

with open(stations_file, 'r', encoding='utf-8-sig') as sf:
    builder = {}
    reader = csv.DictReader(sf)
    for row in reader:
        try:
            station = Station.from_row(row, builder, config.sim.sim_h3_resolution)
            builder[station.id] = station
        except IOError as err:
            build_errors.append(err)

    stations = tuple(builder.values())

if build_errors:
    raise Exception(build_errors)

initial_sim, sim_state_errors = initial_simulation_state(
    road_network=road_network,
    vehicles=vehicles,
    stations=stations,
    bases=bases,
    start_time=config.sim.start_time,
    sim_timestep_duration_seconds=config.sim.timestep_duration_seconds,
    sim_h3_search_resolution=config.sim.sim_h3_search_resolution,
)
>>>>>>> c7e1f7d5

requests_file = resource_filename("hive.resources.requests", config.io.requests_file)

# TODO: move this lower and make it ordered.
update_functions = (UpdateRequestsFromFile.build(requests_file), CancelRequests(), StepSimulation(dispatcher))

runner = LocalSimulationRunner(env=environment)
reporter = DetailedReporter(config.io, sim_output_dir)
start = time.time()
sim_result = runner.run(
    initial_simulation_state=simulation_state,
    update_functions=update_functions,
    reporter=reporter,
)
end = time.time()
print(f'done! time elapsed: {round(end - start, 2)} seconds')<|MERGE_RESOLUTION|>--- conflicted
+++ resolved
@@ -35,46 +35,7 @@
 
 dispatcher = GreedyDispatcher()
 
-<<<<<<< HEAD
 simulation_state, environment = initialize_simulation(config)
-=======
-with open(bases_file, 'r', encoding='utf-8-sig') as bf:
-    builder = []
-    reader = csv.DictReader(bf)
-    for row in reader:
-        try:
-            base = Base.from_row(row, config.sim.sim_h3_resolution)
-            builder.append(base)
-        except IOError as err:
-            build_errors.append(err)
-
-    bases = tuple(builder)
-
-with open(stations_file, 'r', encoding='utf-8-sig') as sf:
-    builder = {}
-    reader = csv.DictReader(sf)
-    for row in reader:
-        try:
-            station = Station.from_row(row, builder, config.sim.sim_h3_resolution)
-            builder[station.id] = station
-        except IOError as err:
-            build_errors.append(err)
-
-    stations = tuple(builder.values())
-
-if build_errors:
-    raise Exception(build_errors)
-
-initial_sim, sim_state_errors = initial_simulation_state(
-    road_network=road_network,
-    vehicles=vehicles,
-    stations=stations,
-    bases=bases,
-    start_time=config.sim.start_time,
-    sim_timestep_duration_seconds=config.sim.timestep_duration_seconds,
-    sim_h3_search_resolution=config.sim.sim_h3_search_resolution,
-)
->>>>>>> c7e1f7d5
 
 requests_file = resource_filename("hive.resources.requests", config.io.requests_file)
 
